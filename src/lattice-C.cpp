/*
   Copyright (c) 2009-2016, Jack Poulson, 2016, Ron Estrin
   All rights reserved.

   This file is part of Elemental and is under the BSD 2-Clause License, 
   which can be found in the LICENSE file in the root directory, or at 
   http://opensource.org/licenses/BSD-2-Clause
*/
#include <El.hpp>
#include <El.h>
using namespace El;

extern "C" {

ElError ElLLLCtrlDefault_s( ElLLLCtrl_s* ctrl )
{
    float eps = limits::Epsilon<float>();

    ctrl->delta = 0.75f;
    ctrl->eta = 0.5f + Pow(eps,0.9f);
    ctrl->variant = EL_LLL_NORMAL;
    ctrl->recursive = false;
    ctrl->cutoff = 10;
<<<<<<< HEAD
    ctrl->rightLooking = false;
    ctrl->precisionFudge = 2.0f;
    ctrl->givensBlockSize = 4;
    ctrl->minColThresh = 0;
=======
    ctrl->precisionFudge = 2.0f;
    ctrl->minColThresh = 0;
    ctrl->unsafeSizeReduct = false;
>>>>>>> 849ba05f
    ctrl->presort = false;
    ctrl->smallestFirst = true;
    ctrl->reorthogTol = 0;
    ctrl->numOrthog = 1;
    ctrl->zeroTol = Pow(eps,0.9f);
    ctrl->blockingThresh = 0.5f;
    ctrl->progress = false;
    ctrl->time = false;
    ctrl->jumpstart = false;
    ctrl->startCol = 0;
    return EL_SUCCESS;
}

ElError ElLLLCtrlDefault_d( ElLLLCtrl_d* ctrl )
{
    double eps = limits::Epsilon<double>();

    ctrl->delta = 0.75;
    ctrl->eta = 0.5 + Pow(eps,0.5);
    ctrl->variant = EL_LLL_NORMAL;
    ctrl->recursive = false;
    ctrl->cutoff = 10;
<<<<<<< HEAD
    ctrl->rightLooking = false;
    ctrl->precisionFudge = 2;
    ctrl->givensBlockSize = 4;
    ctrl->minColThresh = 0;
=======
    ctrl->precisionFudge = 2;
    ctrl->minColThresh = 0;
    ctrl->unsafeSizeReduct = false;
>>>>>>> 849ba05f
    ctrl->presort = false;
    ctrl->smallestFirst = true;
    ctrl->reorthogTol = 0;
    ctrl->numOrthog = 1;
    ctrl->zeroTol = Pow(eps,0.9f);
    ctrl->blockingThresh = 0.5f;
    ctrl->progress = false;
    ctrl->time = false;
    ctrl->jumpstart = false;
    ctrl->startCol = 0;
    return EL_SUCCESS;
}

#define C_PROTO(SIG,SIGBASE,F) \
  ElError ElLLL_ ## SIG \
  ( ElMatrix_ ## SIG B, \
    ElLLLCtrl_ ## SIGBASE ctrl, \
    ElLLLInfo_ ## SIGBASE * infoC ) \
  { EL_TRY( \
      auto info = LLL( *CReflect(B), CReflect(ctrl) );\
      *infoC = CReflect(info); \
    ) } \
  ElError ElLLLFormR_ ## SIG \
  ( ElMatrix_ ## SIG B, \
    ElMatrix_ ## SIG R, \
    ElLLLCtrl_ ## SIGBASE ctrl, \
    ElLLLInfo_ ## SIGBASE * infoC ) \
  { EL_TRY( \
      auto info = LLL( *CReflect(B), *CReflect(R), CReflect(ctrl) );\
      *infoC = CReflect(info); \
    ) } \
  ElError ElLLLFull_ ## SIG \
  ( ElMatrix_ ## SIG B, \
    ElMatrix_ ## SIG U, \
    ElMatrix_ ## SIG R, \
    ElLLLCtrl_ ## SIGBASE ctrl, \
    ElLLLInfo_ ## SIGBASE * infoC ) \
  { EL_TRY( \
      auto info = \
        LLL( *CReflect(B), *CReflect(U), *CReflect(R), CReflect(ctrl) ); \
      *infoC = CReflect(info); \
    ) } \
  ElError ElLatticeImageAndKernel_ ## SIG \
  ( ElConstMatrix_ ## SIG B, \
    ElMatrix_ ## SIG M, \
    ElMatrix_ ## SIG K, \
    ElLLLCtrl_ ## SIGBASE ctrl ) \
  { EL_TRY( LatticeImageAndKernel( \
      *CReflect(B), *CReflect(M), *CReflect(K), CReflect(ctrl) ) ) } \
  ElError ElLatticeImage_ ## SIG \
  ( ElConstMatrix_ ## SIG B, \
    ElMatrix_ ## SIG M, \
    ElLLLCtrl_ ## SIGBASE ctrl ) \
  { EL_TRY( LatticeImage( *CReflect(B), *CReflect(M), CReflect(ctrl) ) ) } \
  ElError ElLatticeKernel_ ## SIG \
  ( ElConstMatrix_ ## SIG B, \
    ElMatrix_ ## SIG K, \
    ElLLLCtrl_ ## SIGBASE ctrl ) \
  { EL_TRY( LatticeKernel( *CReflect(B), *CReflect(K), CReflect(ctrl) ) ) } \
  ElError ElZDependenceSearch_ ## SIG \
  ( ElConstMatrix_ ## SIG z, \
    Base<F> NSqrt, \
    ElMatrix_ ## SIG B, \
    ElMatrix_ ## SIG U, \
    ElLLLCtrl_ ## SIGBASE ctrl, \
    ElInt* numFound ) \
  { EL_TRY( *numFound = \
      ZDependenceSearch \
      ( *CReflect(z), NSqrt, *CReflect(B), *CReflect(U), CReflect(ctrl) ) ) } \
  ElError ElAlgebraicRelationSearch_ ## SIG \
  ( CREFLECT(F) alpha, \
    ElInt n, \
    Base<F> NSqrt, \
    ElMatrix_ ## SIG B, \
    ElMatrix_ ## SIG U, \
    ElLLLCtrl_ ## SIGBASE ctrl, \
    ElInt* numFound ) \
  { EL_TRY( *numFound = \
      AlgebraicRelationSearch \
      ( CReflect(alpha), n, NSqrt, \
        *CReflect(B), *CReflect(U), CReflect(ctrl) ) ) }

#define EL_NO_COMPLEX_PROTO
#define EL_NO_INT_PROTO
#include <El/macros/CInstantiate.h>

} // extern "C"<|MERGE_RESOLUTION|>--- conflicted
+++ resolved
@@ -21,16 +21,9 @@
     ctrl->variant = EL_LLL_NORMAL;
     ctrl->recursive = false;
     ctrl->cutoff = 10;
-<<<<<<< HEAD
-    ctrl->rightLooking = false;
-    ctrl->precisionFudge = 2.0f;
-    ctrl->givensBlockSize = 4;
-    ctrl->minColThresh = 0;
-=======
     ctrl->precisionFudge = 2.0f;
     ctrl->minColThresh = 0;
     ctrl->unsafeSizeReduct = false;
->>>>>>> 849ba05f
     ctrl->presort = false;
     ctrl->smallestFirst = true;
     ctrl->reorthogTol = 0;
@@ -53,16 +46,9 @@
     ctrl->variant = EL_LLL_NORMAL;
     ctrl->recursive = false;
     ctrl->cutoff = 10;
-<<<<<<< HEAD
-    ctrl->rightLooking = false;
-    ctrl->precisionFudge = 2;
-    ctrl->givensBlockSize = 4;
-    ctrl->minColThresh = 0;
-=======
     ctrl->precisionFudge = 2;
     ctrl->minColThresh = 0;
     ctrl->unsafeSizeReduct = false;
->>>>>>> 849ba05f
     ctrl->presort = false;
     ctrl->smallestFirst = true;
     ctrl->reorthogTol = 0;
