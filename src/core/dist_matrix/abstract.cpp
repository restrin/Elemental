/*
   Copyright (c) 2009-2013, Jack Poulson
   All rights reserved.

   This file is part of Elemental and is under the BSD 2-Clause License, 
   which can be found in the LICENSE file in the root directory, or at 
   http://opensource.org/licenses/BSD-2-Clause
*/
#include "elemental-lite.hpp"

namespace elem {

template<typename T,typename Int>
AbstractDistMatrix<T,Int>::AbstractDistMatrix( const elem::Grid& grid )
: viewType_(OWNER),
  height_(0), width_(0), 
  auxMemory_(),
  matrix_(0,0,true), 
  constrainedColAlignment_(false), 
  constrainedRowAlignment_(false),
  colAlignment_(0), rowAlignment_(0),
  colShift_(0), rowShift_(0),
  grid_(&grid)
{ }

template<typename T,typename Int>
AbstractDistMatrix<T,Int>::~AbstractDistMatrix() 
{ }

#ifndef RELEASE
template<typename T,typename Int>
void
AbstractDistMatrix<T,Int>::AssertNotLocked() const
{
    if( Locked() )
        throw std::logic_error
        ("Assertion that matrix not be a locked view failed");
}

template<typename T,typename Int>
void
AbstractDistMatrix<T,Int>::AssertNotStoringData() const
{
    if( matrix_.MemorySize() > 0 )
        throw std::logic_error
        ("Assertion that matrix not be storing data failed");
}

template<typename T,typename Int>
void
AbstractDistMatrix<T,Int>::AssertValidEntry
( Int i, Int j ) const
{
    if( i < 0 || i >= Height() || j < 0 || j >= Width() )
    {
        std::ostringstream msg;
        msg << "Entry (" << i << "," << j << ") is out of bounds of "
            << Height() << " x " << Width() << " matrix.";
        throw std::logic_error( msg.str().c_str() );
    }
}

template<typename T,typename Int>
void
AbstractDistMatrix<T,Int>::AssertValidSubmatrix
( Int i, Int j, Int height, Int width ) const
{
    if( i < 0 || j < 0 )
        throw std::logic_error("Indices of submatrix were negative");
    if( height < 0 || width < 0 )
        throw std::logic_error("Dimensions of submatrix were negative");
    if( (i+height) > Height() || (j+width) > Width() )
    {
        std::ostringstream msg;
        msg << "Submatrix is out of bounds: accessing up to (" << i+height-1
            << "," << j+width-1 << ") of " << Height() << " x "
            << Width() << " matrix.";
        throw std::logic_error( msg.str().c_str() );
    }
}

template<typename T,typename Int>
void
AbstractDistMatrix<T,Int>::AssertFreeColAlignment() const
{
    if( constrainedColAlignment_ )
        throw std::logic_error
        ("Assertion that column alignment be free failed");
}

template<typename T,typename Int>
void
AbstractDistMatrix<T,Int>::AssertFreeRowAlignment() const
{
    if( constrainedRowAlignment_ )
        throw std::logic_error("Assertion that row alignment be free failed");
}

template<typename T,typename Int> 
void
AbstractDistMatrix<T,Int>::AssertSameGrid( const elem::Grid& grid ) const
{
    if( Grid() != grid )
        throw std::logic_error("Assertion that grids match failed");
}

template<typename T,typename Int> 
void
AbstractDistMatrix<T,Int>::AssertSameSize( int height, int width ) const
{
    if( Height() != height || Width() != width )
        throw std::logic_error
        ("Assertion that matrices be the same size failed");
}

template<typename T,typename Int> 
void
AssertConforming1x2
( const AbstractDistMatrix<T,Int>& AL, 
  const AbstractDistMatrix<T,Int>& AR )
{
    if( AL.Height() != AR.Height() )    
    {
        std::ostringstream msg;
        msg << "1x2 not conformant. Left is " << AL.Height() << " x " 
            << AL.Width() << ", right is " << AR.Height() << " x " 
            << AR.Width();
        throw std::logic_error( msg.str().c_str() );
    }
    if( AL.ColAlignment() != AR.ColAlignment() )
        throw std::logic_error("1x2 is misaligned");
}

template<typename T,typename Int> 
void
AssertConforming2x1
( const AbstractDistMatrix<T,Int>& AT,
  const AbstractDistMatrix<T,Int>& AB )
{
    if( AT.Width() != AB.Width() )
    {
        std::ostringstream msg;        
        msg << "2x1 is not conformant. Top is " << AT.Height() << " x " 
            << AT.Width() << ", bottom is " << AB.Height() << " x " 
            << AB.Width();
        throw std::logic_error( msg.str().c_str() );
    }
    if( AT.RowAlignment() != AB.RowAlignment() )
        throw std::logic_error("2x1 is not aligned");
}

template<typename T,typename Int> 
void
AssertConforming2x2
( const AbstractDistMatrix<T,Int>& ATL, 
  const AbstractDistMatrix<T,Int>& ATR,
  const AbstractDistMatrix<T,Int>& ABL, 
  const AbstractDistMatrix<T,Int>& ABR ) 
{
    if( ATL.Width() != ABL.Width() || ATR.Width() != ABR.Width() ||
        ATL.Height() != ATR.Height() || ABL.Height() != ABR.Height() )
    {
        std::ostringstream msg;
        msg << "2x2 is not conformant: " << std::endl
            << "  TL is " << ATL.Height() << " x " << ATL.Width() << std::endl
            << "  TR is " << ATR.Height() << " x " << ATR.Width() << std::endl
            << "  BL is " << ABL.Height() << " x " << ABL.Width() << std::endl
            << "  BR is " << ABR.Height() << " x " << ABR.Width();
        throw std::logic_error( msg.str().c_str() );
    }
    if( ATL.ColAlignment() != ATR.ColAlignment() ||
        ABL.ColAlignment() != ABR.ColAlignment() ||
        ATL.RowAlignment() != ABL.RowAlignment() ||
        ATR.RowAlignment() != ABR.RowAlignment() )
        throw std::logic_error
        ("2x2 set of matrices must aligned to combine");
}
#endif // RELEASE

template<typename T,typename Int>
void
AbstractDistMatrix<T,Int>::Align( Int colAlignment, Int rowAlignment )
{ 
#ifndef RELEASE
    CallStackEntry entry("AbstractDistMatrix::Align");    
    AssertFreeColAlignment();
    AssertFreeRowAlignment();
#endif
    Empty();
    colAlignment_ = colAlignment;
    rowAlignment_ = rowAlignment;
    constrainedColAlignment_ = true;
    constrainedRowAlignment_ = true;
    SetShifts();
}

template<typename T,typename Int>
void
AbstractDistMatrix<T,Int>::AlignCols( Int colAlignment )
{ 
#ifndef RELEASE
    CallStackEntry entry("AbstractDistMatrix::AlignCols"); 
    AssertFreeColAlignment();
#endif
    EmptyData();
    colAlignment_ = colAlignment;
    constrainedColAlignment_ = true;
    SetShifts();
}

template<typename T,typename Int>
void
AbstractDistMatrix<T,Int>::AlignRows( Int rowAlignment )
{ 
#ifndef RELEASE
    CallStackEntry entry("AbstractDistMatrix::AlignRows"); 
    AssertFreeRowAlignment();
#endif
    EmptyData();
    rowAlignment_ = rowAlignment;
    constrainedRowAlignment_ = true;
    SetShifts();
}

template<typename T,typename Int>
void
AbstractDistMatrix<T,Int>::AlignWith( const elem::DistData<Int>& data )
{ SetGrid( *data.grid ); }

template<typename T,typename Int>
void
AbstractDistMatrix<T,Int>::AlignWith( const AbstractDistMatrix<T,Int>& A )
{ AlignWith( A.DistData() ); }

template<typename T,typename Int>
void
AbstractDistMatrix<T,Int>::AlignColsWith( const elem::DistData<Int>& data )
{ 
    EmptyData(); 
    colAlignment_ = 0; 
    constrainedColAlignment_ = false; 
    SetShifts(); 
}

template<typename T,typename Int>
void
AbstractDistMatrix<T,Int>::AlignColsWith( const AbstractDistMatrix<T,Int>& A )
{ AlignColsWith( A.DistData() ); }

template<typename T,typename Int>
void
AbstractDistMatrix<T,Int>::AlignRowsWith( const elem::DistData<Int>& data )
{ 
    EmptyData(); 
    rowAlignment_ = 0; 
    constrainedRowAlignment_ = false;
    SetShifts(); 
}

template<typename T,typename Int>
void
AbstractDistMatrix<T,Int>::AlignRowsWith( const AbstractDistMatrix<T,Int>& A )
{ AlignRowsWith( A.DistData() ); }

template<typename T,typename Int>
bool
<<<<<<< HEAD
=======
AbstractDistMatrix<T,Int>::Owner() const
{ return IsOwner( viewType_ ); }

template<typename T,typename Int>
bool
>>>>>>> d3ce233b
AbstractDistMatrix<T,Int>::Viewing() const
{ return !IsOwner( viewType_ ); }

template<typename T,typename Int>
bool
<<<<<<< HEAD
=======
AbstractDistMatrix<T,Int>::Shrinkable() const
{ return IsShrinkable( viewType_ ); }

template<typename T,typename Int>
bool
AbstractDistMatrix<T,Int>::FixedSize() const
{ return !IsShrinkable( viewType_ ); }

template<typename T,typename Int>
bool
>>>>>>> d3ce233b
AbstractDistMatrix<T,Int>::Locked() const
{ return IsLocked( viewType_ ); }

template<typename T,typename Int>
Int
AbstractDistMatrix<T,Int>::Height() const
{ return height_; }

template<typename T,typename Int>
Int
AbstractDistMatrix<T,Int>::DiagonalLength( Int offset ) const
{ return elem::DiagonalLength(height_,width_,offset); }

template<typename T,typename Int>
Int
AbstractDistMatrix<T,Int>::Width() const
{ return width_; }

template<typename T,typename Int>
void
AbstractDistMatrix<T,Int>::FreeAlignments() 
{ 
    constrainedColAlignment_ = false;
    constrainedRowAlignment_ = false;
}
    
template<typename T,typename Int>
bool
AbstractDistMatrix<T,Int>::ConstrainedColAlignment() const
{ return constrainedColAlignment_; }

template<typename T,typename Int>
bool
AbstractDistMatrix<T,Int>::ConstrainedRowAlignment() const
{ return constrainedRowAlignment_; }

template<typename T,typename Int>
Int
AbstractDistMatrix<T,Int>::ColAlignment() const
{ return colAlignment_; }

template<typename T,typename Int>
Int
AbstractDistMatrix<T,Int>::RowAlignment() const
{ return rowAlignment_; }

template<typename T,typename Int>
Int
AbstractDistMatrix<T,Int>::ColShift() const
{ return colShift_; }

template<typename T,typename Int>
Int
AbstractDistMatrix<T,Int>::RowShift() const
{ return rowShift_; }

template<typename T,typename Int>
const elem::Grid&
AbstractDistMatrix<T,Int>::Grid() const
{ return *grid_; }

template<typename T,typename Int>
size_t
AbstractDistMatrix<T,Int>::AllocatedMemory() const
{ return matrix_.MemorySize(); }

template<typename T,typename Int>
Int
AbstractDistMatrix<T,Int>::LocalHeight() const
{ return matrix_.Height(); }

template<typename T,typename Int>
Int
AbstractDistMatrix<T,Int>::LocalWidth() const
{ return matrix_.Width(); }

template<typename T,typename Int>
Int
AbstractDistMatrix<T,Int>::LDim() const
{ return matrix_.LDim(); }

template<typename T,typename Int>
T
AbstractDistMatrix<T,Int>::GetLocal( Int i, Int j ) const
{ return matrix_.Get(i,j); }

template<typename T,typename Int>
void
AbstractDistMatrix<T,Int>::SetLocal( Int iLoc, Int jLoc, T alpha )
{ matrix_.Set(iLoc,jLoc,alpha); }

template<typename T,typename Int>
void
AbstractDistMatrix<T,Int>::UpdateLocal( Int iLoc, Int jLoc, T alpha )
{ matrix_.Update(iLoc,jLoc,alpha); }

template<typename T,typename Int>
T*
AbstractDistMatrix<T,Int>::Buffer( Int iLoc, Int jLoc )
{ return matrix_.Buffer(iLoc,jLoc); }

template<typename T,typename Int>
const T*
AbstractDistMatrix<T,Int>::LockedBuffer( Int iLoc, Int jLoc ) const
{ return matrix_.LockedBuffer(iLoc,jLoc); }

template<typename T,typename Int>
elem::Matrix<T,Int>&
AbstractDistMatrix<T,Int>::Matrix()
{ return matrix_; }

template<typename T,typename Int>
const elem::Matrix<T,Int>&
AbstractDistMatrix<T,Int>::LockedMatrix() const
{ return matrix_; }

template<typename T,typename Int>
void
AbstractDistMatrix<T,Int>::Empty()
{
<<<<<<< HEAD
    matrix_.Empty_();
    viewtype_ = OWNER;
=======
    matrix_.Empty();
    matrix_.viewType_ = OWNER_FIXED;
    viewType_ = OWNER;
>>>>>>> d3ce233b
    height_ = 0;
    width_ = 0;
    colAlignment_ = 0;
    rowAlignment_ = 0;
    constrainedColAlignment_ = false;
    constrainedRowAlignment_ = false;
}

template<typename T,typename Int>
void
AbstractDistMatrix<T,Int>::EmptyData()
{
<<<<<<< HEAD
    matrix_.Empty_();
    viewtype_ = OWNER;
=======
    matrix_.Empty();
    matrix_.viewType_ = OWNER_FIXED;
    viewType_ = OWNER;
>>>>>>> d3ce233b
    height_ = 0;
    width_ = 0;
}

template<typename T,typename Int>
bool
AbstractDistMatrix<T,Int>::Participating() const
{ return grid_->InGrid(); }

//
// Complex-only specializations
//

template<typename T,typename Int>
BASE(T)
AbstractDistMatrix<T,Int>::GetLocalRealPart( Int iLoc, Int jLoc ) const
{ return matrix_.GetRealPart(iLoc,jLoc); }

template<typename T,typename Int>
BASE(T)
AbstractDistMatrix<T,Int>::GetLocalImagPart( Int iLoc, Int jLoc ) const
{ return matrix_.GetImagPart(iLoc,jLoc); }

template<typename T,typename Int>
void
AbstractDistMatrix<T,Int>::SetLocalRealPart
( Int iLoc, Int jLoc, BASE(T) alpha )
{ matrix_.SetRealPart(iLoc,jLoc,alpha); }

template<typename T,typename Int>
void
AbstractDistMatrix<T,Int>::SetLocalImagPart
( Int iLoc, Int jLoc, BASE(T) alpha )
{ matrix_.SetImagPart(iLoc,jLoc,alpha); }

template<typename T,typename Int>
void
AbstractDistMatrix<T,Int>::UpdateLocalRealPart
( Int iLoc, Int jLoc, BASE(T) alpha )
{ matrix_.UpdateRealPart(iLoc,jLoc,alpha); }

template<typename T,typename Int>
void
AbstractDistMatrix<T,Int>::UpdateLocalImagPart
( Int iLoc, Int jLoc, BASE(T) alpha )
{ matrix_.UpdateImagPart(iLoc,jLoc,alpha); }

template<typename T,typename Int>
void
AbstractDistMatrix<T,Int>::SetShifts()
{
    if( Participating() )
    {
        colShift_ = Shift(ColRank(),colAlignment_,ColStride());
        rowShift_ = Shift(RowRank(),rowAlignment_,RowStride());
    }
    else
    {
        colShift_ = 0;
        rowShift_ = 0;
    }
}

template<typename T,typename Int>
void
AbstractDistMatrix<T,Int>::SetColShift()
{
    if( Participating() )
        colShift_ = Shift(ColRank(),colAlignment_,ColStride());
    else
        colShift_ = 0;
}

template<typename T,typename Int>
void
AbstractDistMatrix<T,Int>::SetRowShift()
{
    if( Participating() )
        rowShift_ = Shift(RowRank(),rowAlignment_,RowStride());
    else
        rowShift_ = 0;
}

template<typename T,typename Int>
void
AbstractDistMatrix<T,Int>::SetGrid( const elem::Grid& grid )
{
    Empty();
    grid_ = &grid; 
    SetShifts();
}

template<typename T,typename Int>
BASE(T)
AbstractDistMatrix<T,Int>::GetRealPart( Int i, Int j ) const
{ return RealPart(Get(i,j)); }

template<typename T,typename Int>
BASE(T)
AbstractDistMatrix<T,Int>::GetImagPart( Int i, Int j ) const
{ return ImagPart(Get(i,j)); }

<<<<<<< HEAD
=======
template<typename T,typename Int>
void
AbstractDistMatrix<T,Int>::MakeConsistent()
{
#ifndef RELEASE
    CallStackEntry cse("AbstractDistMatrix::MakeConsistent");
#endif
    const elem::Grid& g = this->Grid();
    const int root = g.VCToViewingMap(0);
    int message[7];
    if( g.ViewingRank() == root )
    {
        message[0] = viewType_;
        message[1] = height_;
        message[2] = width_;
        message[3] = constrainedColAlignment_;
        message[4] = constrainedRowAlignment_;
        message[5] = colAlignment_;
        message[6] = rowAlignment_;
    }
    mpi::Broadcast( message, 7, root, g.ViewingComm() );
    const ViewType newViewType = static_cast<ViewType>(message[0]);
    const int newHeight = message[1]; 
    const int newWidth = message[2];
    const bool newConstrainedCol = message[3];
    const bool newConstrainedRow = message[4];
    const int newColAlignment = message[5];
    const int newRowAlignment = message[6];
    if( !this->Participating() )
    {
        viewType_ = newViewType;
        height_ = newHeight;
        width_ = newWidth;
        constrainedColAlignment_ = newConstrainedCol;
        constrainedRowAlignment_ = newConstrainedRow;
        colAlignment_ = newColAlignment;
        rowAlignment_ = newRowAlignment;
        colShift_ = 0;
        rowShift_ = 0;
    }
#ifndef RELEASE
    else
    {
        if( viewType_ != newViewType )
            throw std::logic_error("Inconsistent ViewType");
        if( height_ != newHeight )
            throw std::logic_error("Inconsistent height");
        if( width_ != newWidth )
            throw std::logic_error("Inconsistent width");
        if( constrainedColAlignment_ != newConstrainedCol || 
            colAlignment_ != newColAlignment )
            throw std::logic_error("Inconsistent column constraint");
        if( constrainedRowAlignment_ != newConstrainedRow ||
            rowAlignment_ != newRowAlignment )
            throw std::logic_error("Inconsistent row constraint");
    }
#endif
}

template <typename T,typename Int>
void
AbstractDistMatrix<T,Int>::LocalResize_( Int hLocal, Int wLocal )
{
    matrix_.viewType_ = (ViewType)( matrix_.viewType_ & ~OWNER_FIXED );
    matrix_.ResizeTo( hLocal, wLocal );
    matrix_.viewType_ = (ViewType)( matrix_.viewType_ | OWNER_FIXED );
}

template <typename T,typename Int>
void
AbstractDistMatrix<T,Int>::LocalResize_( Int hLocal, Int wLocal, Int LDim )
{
    matrix_.viewType_ = (ViewType)( matrix_.viewType_ & ~OWNER_FIXED );
    matrix_.ResizeTo( hLocal, wLocal, LDim );
    matrix_.viewType_ = (ViewType)( matrix_.viewType_ | OWNER_FIXED );
}

template <typename T,typename Int>
void
AbstractDistMatrix<T,Int>::LocalAttach_( Int hLocal, Int wLocal, T* buffer, Int LDim )
{
    matrix_.viewType_ = (ViewType)( matrix_.viewType_ & ~OWNER_FIXED );
    matrix_.Attach( hLocal, wLocal, buffer, LDim );
    matrix_.viewType_ = (ViewType)( matrix_.viewType_ | OWNER_FIXED );
}

template <typename T,typename Int>
void
AbstractDistMatrix<T,Int>::LocalLockedAttach_( Int hLocal, Int wLocal, const T* buffer, Int LDim )
{
    matrix_.viewType_ = (ViewType)( matrix_.viewType_ & ~OWNER_FIXED );
    matrix_.LockedAttach( hLocal, wLocal, buffer, LDim );
    matrix_.viewType_ = (ViewType)( matrix_.viewType_ | OWNER_FIXED );
}

>>>>>>> d3ce233b
template class AbstractDistMatrix<int,int>;
#ifndef DISABLE_FLOAT
template class AbstractDistMatrix<float,int>;
#endif // ifndef DISABLE_FLOAT
template class AbstractDistMatrix<double,int>;
#ifndef DISABLE_COMPLEX
#ifndef DISABLE_FLOAT
template class AbstractDistMatrix<Complex<float>,int>;
#endif // ifndef DISABLE_FLOAT
template class AbstractDistMatrix<Complex<double>,int>;
#endif // ifndef DISABLE_COMPLEX

#ifndef RELEASE
template void AssertConforming1x2( const AbstractDistMatrix<int,int>& AL, const AbstractDistMatrix<int,int>& AR );
template void AssertConforming2x1( const AbstractDistMatrix<int,int>& AT, const AbstractDistMatrix<int,int>& AB );
template void AssertConforming2x2
( const AbstractDistMatrix<int,int>& ATL, const AbstractDistMatrix<int,int>& ATR,
  const AbstractDistMatrix<int,int>& ABL, const AbstractDistMatrix<int,int>& ABR );

#ifndef DISABLE_FLOAT
template void AssertConforming1x2( const AbstractDistMatrix<float,int>& AL, const AbstractDistMatrix<float,int>& AR );
template void AssertConforming2x1( const AbstractDistMatrix<float,int>& AT, const AbstractDistMatrix<float,int>& AB );
template void AssertConforming2x2
( const AbstractDistMatrix<float,int>& ATL, const AbstractDistMatrix<float,int>& ATR,
  const AbstractDistMatrix<float,int>& ABL, const AbstractDistMatrix<float,int>& ABR );
#endif // ifndef DISABLE_FLOAT

template void AssertConforming1x2( const AbstractDistMatrix<double,int>& AL, const AbstractDistMatrix<double,int>& AR );
template void AssertConforming2x1( const AbstractDistMatrix<double,int>& AT, const AbstractDistMatrix<double,int>& AB );
template void AssertConforming2x2
( const AbstractDistMatrix<double,int>& ATL, const AbstractDistMatrix<double,int>& ATR,
  const AbstractDistMatrix<double,int>& ABL, const AbstractDistMatrix<double,int>& ABR );

#ifndef DISABLE_COMPLEX
#ifndef DISABLE_FLOAT
template void AssertConforming1x2( const AbstractDistMatrix<Complex<float>,int>& AL, const AbstractDistMatrix<Complex<float>,int>& AR );
template void AssertConforming2x1( const AbstractDistMatrix<Complex<float>,int>& AT, const AbstractDistMatrix<Complex<float>,int>& AB );
template void AssertConforming2x2
( const AbstractDistMatrix<Complex<float>,int>& ATL, const AbstractDistMatrix<Complex<float>,int>& ATR,
  const AbstractDistMatrix<Complex<float>,int>& ABL, const AbstractDistMatrix<Complex<float>,int>& ABR );
#endif // ifndef DISABLE_FLOAT

template void AssertConforming1x2( const AbstractDistMatrix<Complex<double>,int>& AL, const AbstractDistMatrix<Complex<double>,int>& AR );
template void AssertConforming2x1( const AbstractDistMatrix<Complex<double>,int>& AT, const AbstractDistMatrix<Complex<double>,int>& AB );
template void AssertConforming2x2
( const AbstractDistMatrix<Complex<double>,int>& ATL, const AbstractDistMatrix<Complex<double>,int>& ATR,
  const AbstractDistMatrix<Complex<double>,int>& ABL, const AbstractDistMatrix<Complex<double>,int>& ABR );
#endif // ifndef DISABLE_COMPLEX
#endif // ifndef RELEASE

} // namespace elem<|MERGE_RESOLUTION|>--- conflicted
+++ resolved
@@ -14,7 +14,7 @@
 AbstractDistMatrix<T,Int>::AbstractDistMatrix( const elem::Grid& grid )
 : viewType_(OWNER),
   height_(0), width_(0), 
-  auxMemory_(),
+  auxMemory_(), 
   matrix_(0,0,true), 
   constrainedColAlignment_(false), 
   constrainedRowAlignment_(false),
@@ -264,32 +264,11 @@
 
 template<typename T,typename Int>
 bool
-<<<<<<< HEAD
-=======
-AbstractDistMatrix<T,Int>::Owner() const
-{ return IsOwner( viewType_ ); }
-
-template<typename T,typename Int>
-bool
->>>>>>> d3ce233b
 AbstractDistMatrix<T,Int>::Viewing() const
 { return !IsOwner( viewType_ ); }
 
 template<typename T,typename Int>
 bool
-<<<<<<< HEAD
-=======
-AbstractDistMatrix<T,Int>::Shrinkable() const
-{ return IsShrinkable( viewType_ ); }
-
-template<typename T,typename Int>
-bool
-AbstractDistMatrix<T,Int>::FixedSize() const
-{ return !IsShrinkable( viewType_ ); }
-
-template<typename T,typename Int>
-bool
->>>>>>> d3ce233b
 AbstractDistMatrix<T,Int>::Locked() const
 { return IsLocked( viewType_ ); }
 
@@ -410,14 +389,8 @@
 void
 AbstractDistMatrix<T,Int>::Empty()
 {
-<<<<<<< HEAD
     matrix_.Empty_();
-    viewtype_ = OWNER;
-=======
-    matrix_.Empty();
-    matrix_.viewType_ = OWNER_FIXED;
     viewType_ = OWNER;
->>>>>>> d3ce233b
     height_ = 0;
     width_ = 0;
     colAlignment_ = 0;
@@ -430,14 +403,8 @@
 void
 AbstractDistMatrix<T,Int>::EmptyData()
 {
-<<<<<<< HEAD
     matrix_.Empty_();
-    viewtype_ = OWNER;
-=======
-    matrix_.Empty();
-    matrix_.viewType_ = OWNER_FIXED;
     viewType_ = OWNER;
->>>>>>> d3ce233b
     height_ = 0;
     width_ = 0;
 }
@@ -540,8 +507,6 @@
 AbstractDistMatrix<T,Int>::GetImagPart( Int i, Int j ) const
 { return ImagPart(Get(i,j)); }
 
-<<<<<<< HEAD
-=======
 template<typename T,typename Int>
 void
 AbstractDistMatrix<T,Int>::MakeConsistent()
@@ -601,43 +566,6 @@
 #endif
 }
 
-template <typename T,typename Int>
-void
-AbstractDistMatrix<T,Int>::LocalResize_( Int hLocal, Int wLocal )
-{
-    matrix_.viewType_ = (ViewType)( matrix_.viewType_ & ~OWNER_FIXED );
-    matrix_.ResizeTo( hLocal, wLocal );
-    matrix_.viewType_ = (ViewType)( matrix_.viewType_ | OWNER_FIXED );
-}
-
-template <typename T,typename Int>
-void
-AbstractDistMatrix<T,Int>::LocalResize_( Int hLocal, Int wLocal, Int LDim )
-{
-    matrix_.viewType_ = (ViewType)( matrix_.viewType_ & ~OWNER_FIXED );
-    matrix_.ResizeTo( hLocal, wLocal, LDim );
-    matrix_.viewType_ = (ViewType)( matrix_.viewType_ | OWNER_FIXED );
-}
-
-template <typename T,typename Int>
-void
-AbstractDistMatrix<T,Int>::LocalAttach_( Int hLocal, Int wLocal, T* buffer, Int LDim )
-{
-    matrix_.viewType_ = (ViewType)( matrix_.viewType_ & ~OWNER_FIXED );
-    matrix_.Attach( hLocal, wLocal, buffer, LDim );
-    matrix_.viewType_ = (ViewType)( matrix_.viewType_ | OWNER_FIXED );
-}
-
-template <typename T,typename Int>
-void
-AbstractDistMatrix<T,Int>::LocalLockedAttach_( Int hLocal, Int wLocal, const T* buffer, Int LDim )
-{
-    matrix_.viewType_ = (ViewType)( matrix_.viewType_ & ~OWNER_FIXED );
-    matrix_.LockedAttach( hLocal, wLocal, buffer, LDim );
-    matrix_.viewType_ = (ViewType)( matrix_.viewType_ | OWNER_FIXED );
-}
-
->>>>>>> d3ce233b
 template class AbstractDistMatrix<int,int>;
 #ifndef DISABLE_FLOAT
 template class AbstractDistMatrix<float,int>;
