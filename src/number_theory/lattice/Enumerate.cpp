/*
   Copyright (c) 2009-2016, Jack Poulson
   All rights reserved.

   Copyright (c) 2016, Ron Estrin
   All rights reserved.

   This file is part of Elemental and is under the BSD 2-Clause License,
   which can be found in the LICENSE file in the root directory, or at
   http://opensource.org/licenses/BSD-2-Clause
*/
#include <El.hpp>

namespace El {

namespace svp {

template<typename RealLower,typename Field>
pair<bool,Base<Field>> TryLowerPrecisionShort
( const Matrix<Field>& B,
  const Matrix<Field>& R,
        Base<Field> normUpperBound,
        Matrix<Field>& v,
  const EnumCtrl<Base<Field>>& ctrl,
        unsigned neededPrec )
{
    typedef Base<Field> Real;
    pair<bool,Real> result{ false, Real(0) };
    if( MantissaIsLonger<Real,RealLower>::value &&
        MantissaBits<RealLower>::value >= neededPrec )
    {
        typedef ConvertBase<Field,RealLower> FieldLower;
        try
        {
            Matrix<FieldLower> BLower, RLower, vLower;
            Copy( B, BLower );
            Copy( R, RLower );
            EnumCtrl<RealLower> ctrlLower = ctrl;
            RealLower resultNorm =
              ShortVectorEnumeration
              ( BLower, RLower, RealLower(normUpperBound), vLower, ctrlLower );
            Copy( vLower, v );
            result.first = true;
            result.second = Real(resultNorm);
        }
        catch( std::exception& e )
        {
            Output("e.what()=",e.what());
        }
    }
    return result;
}

template<typename RealLower,typename Field>
pair<bool,Base<Field>> TryLowerPrecisionShortest
( const Matrix<Field>& B,
  const Matrix<Field>& R,
        Base<Field> normUpperBound,
        Matrix<Field>& v,
  const EnumCtrl<Base<Field>>& ctrl,
        unsigned neededPrec )
{
    typedef Base<Field> Real;
    pair<bool,Real> result{ false, Real(0) };
    if( MantissaIsLonger<Real,RealLower>::value &&
        MantissaBits<RealLower>::value >= neededPrec )
    {
        typedef ConvertBase<Field,RealLower> FieldLower;
        try
        {
            Matrix<FieldLower> BLower, RLower, vLower;
            Copy( B, BLower );
            Copy( R, RLower );
            EnumCtrl<RealLower> ctrlLower = ctrl;
            RealLower resultNorm =
              ShortestVectorEnumeration
              ( BLower, RLower, RealLower(normUpperBound), vLower, ctrlLower );
            Copy( vLower, v );
            result.first = true;
            result.second = Real(resultNorm);
        }
        catch( std::exception& e )
        {
            Output("e.what()=",e.what());
        }
    }
    return result;
}

template<typename RealLower,typename Field>
std::tuple<bool,Base<Field>,Int>
TryLowerPrecisionMultiShort
( const Matrix<Field>& B,
  const Matrix<Field>& R,
  const Matrix<Base<Field>>& normUpperBounds,
        Matrix<Field>& v,
  const EnumCtrl<Base<Field>>& ctrl,
        unsigned neededPrec )
{
    typedef Base<Field> Real;
    std::tuple<bool,Real,Int> result{ false, Real(0), 0 };
    if( MantissaIsLonger<Real,RealLower>::value &&
        MantissaBits<RealLower>::value >= neededPrec )
    {
        typedef ConvertBase<Field,RealLower> FieldLower;
        try
        {
            Matrix<FieldLower> BLower, RLower, vLower;
            Matrix<RealLower> normUpperBoundsLower;
            Copy( B, BLower );
            Copy( R, RLower );
            Copy( normUpperBounds, normUpperBoundsLower );
            EnumCtrl<RealLower> ctrlLower = ctrl;
            auto resultPair =
              MultiShortVectorEnumeration
              ( BLower, RLower, normUpperBoundsLower, vLower, ctrlLower );
            Copy( vLower, v );
            std::get<0>(result) = true;
            std::get<1>(result) = Real(resultPair.first);
            std::get<2>(result) = resultPair.second;
        }
        catch( std::exception& e )
        {
            Output("e.what()=",e.what());
        }
    }
    return result;
}

template<typename RealLower,typename Field>
std::tuple<bool,Base<Field>,Int>
TryLowerPrecisionMultiShortest
( const Matrix<Field>& B,
  const Matrix<Field>& R,
  const Matrix<Base<Field>>& normUpperBounds,
        Matrix<Field>& v,
  const EnumCtrl<Base<Field>>& ctrl,
        unsigned neededPrec )
{
    typedef Base<Field> Real;
    std::tuple<bool,Real,Int> result{ false, Real(0), 0 };
    if( MantissaIsLonger<Real,RealLower>::value &&
        MantissaBits<RealLower>::value >= neededPrec )
    {
        typedef ConvertBase<Field,RealLower> FieldLower;
        try
        {
            Matrix<FieldLower> BLower, RLower, vLower;
            Matrix<RealLower> normUpperBoundsLower;
            Copy( B, BLower );
            Copy( R, RLower );
            Copy( normUpperBounds, normUpperBoundsLower );
            EnumCtrl<RealLower> ctrlLower = ctrl;
            auto resultPair =
              MultiShortestVectorEnumeration
              ( BLower, RLower, normUpperBoundsLower, vLower, ctrlLower );
            Copy( vLower, v );
            std::get<0>(result) = true;
            std::get<1>(result) = Real(resultPair.first);
            std::get<2>(result) = resultPair.second;
        }
        catch( std::exception& e )
        {
            Output("e.what()=",e.what());
        }
    }
    return result;
}

template<typename Real>
Matrix<Real> AonoPruning()
{
    // See the n=140 column of Table 1 from Yoshinori Aono's
    // "A Faster Method for Computing Gama-Nguyen-Regev's Extreme
    // Pruning Coefficients".
    Matrix<Real> controlBounds(17,1);
    controlBounds(0) = Real(0.1318);
    controlBounds(1) = Real(0.1859);
    controlBounds(2) = Real(0.2240);
    controlBounds(3) = Real(0.2326);
    controlBounds(4) = Real(0.2336);
    controlBounds(5) = Real(0.2565);
    controlBounds(6) = Real(0.2871);
    controlBounds(7) = Real(0.3353);
    controlBounds(8) = Real(0.3978);
    controlBounds(9) = Real(0.4860);
    controlBounds(10) = Real(0.5808);
    controlBounds(11) = Real(0.6936);
    controlBounds(12) = Real(0.8241);
    controlBounds(13) = Real(0.9191);
    controlBounds(14) = Real(1);
    controlBounds(15) = Real(1);
    controlBounds(16) = Real(1);
    return controlBounds;
}

template<typename Real>
Matrix<Real> PrunedUpperBounds( Int n, Real normUpperBound, bool linear )
{
    // TODO: Support more general pruning
    Matrix<Real> upperBounds( n, 1 );
    if( linear )
    {
        for( Int j=0; j<n; ++j )
            upperBounds(j) = Sqrt(Real(j+1)/Real(n))*normUpperBound;
        return upperBounds;
    }

    auto controlBounds = AonoPruning<Real>();
    const Int numPoints = controlBounds.Height();
    for( Int j=0; j<n; ++j )
    {
        const Real percent = Real(j+1)/Real(n);
        const Real realIndex = percent*(numPoints-1);
        const Int floorIndex = Int(Floor(realIndex));
        const Int ceilIndex = Int(Ceil(realIndex));
        const Real indexFrac = realIndex-floorIndex;
        EL_DEBUG_ONLY(
          if( ceilIndex >= numPoints )
              LogicError("Invalid ceiling index of ",ceilIndex);
        )
        // TODO: Use spline instead of linear interpolation?
        const Real floorVal = controlBounds(floorIndex);
        const Real ceilVal = controlBounds(ceilIndex);
        const Real interp = ceilVal*indexFrac + floorVal*(1-indexFrac);
        upperBounds(j) = Sqrt(interp)*normUpperBound;
    }
    return upperBounds;
}

} // namespace svp

// NOTE: This norm upper bound is *non-inclusive*
template<typename Field>
Base<Field> ShortVectorEnumeration
( const Matrix<Field>& B,
  const Matrix<Field>& R,
        Base<Field> normUpperBound,
        Matrix<Field>& v,
  const EnumCtrl<Base<Field>>& ctrl )
{
    EL_DEBUG_CSE
    typedef Base<Field> Real;
    const Int m = B.Height();
    const Int n = B.Width();
    const Int minDim = Min(m,n);
    v.Resize( n, 1 );

    if( normUpperBound <= Real(0) )
        return Real(1); // This is an impossible bound to meet
    if( n == 0 )
        return Real(0);

    const bool isInteger = IsInteger( B );
    if( isInteger && !ctrl.disablePrecDrop )
    {
        const Real BOneNorm = OneNorm( B );
        const unsigned neededPrec = unsigned(Ceil(Log2(BOneNorm)*ctrl.fudge));

        auto result = svp::TryLowerPrecisionShort<float>
          ( B, R, normUpperBound, v, ctrl, neededPrec );
        if( !result.first )
            result = svp::TryLowerPrecisionShort<double>
              ( B, R, normUpperBound, v, ctrl, neededPrec );
#ifdef EL_HAVE_QD
        if( !result.first )
            result = svp::TryLowerPrecisionShort<DoubleDouble>
              ( B, R, normUpperBound, v, ctrl, neededPrec );
        if( !result.first )
            result = svp::TryLowerPrecisionShort<QuadDouble>
              ( B, R, normUpperBound, v, ctrl, neededPrec );
#elif defined(EL_HAVE_QUAD)
        if( !result.first )
            result = svp::TryLowerPrecisionShort<Quad>
              ( B, R, normUpperBound, v, ctrl, neededPrec );
#endif
        // TODO: Arbitrary-precision drop?
        if( result.first )
            return result.second;
    }
    // TODO: Non-integer drop?

    const Real b0ProjNorm = RealPart(R(0,0));
    if( b0ProjNorm < normUpperBound )
    {
        Zeros( v, n, 1 );
        v(0) = Field(1);
        return b0ProjNorm;
    }
    Timer timer;

    auto d = GetRealPartOfDiagonal( R );
    auto N( R );
    auto NT = N( IR(0,minDim), ALL );
    DiagonalSolve( LEFT, NORMAL, d, NT );

    if( ctrl.enumType == GNR_ENUM )
    {
        auto upperBounds =
          svp::PrunedUpperBounds( n, normUpperBound, ctrl.linearBounding );

        // Since we will manually build up a (weakly) pseudorandom
        // unimodular matrix so that the probabalistic enumerations traverse
        // different paths, we must keep track of the unimodular matrix so that
        //  'v' can be returned relative to the original lattice basis
        auto RNew( R );
        Matrix<Field> BNew, U;

        for( Int trial=0; trial<ctrl.numTrials; ++trial )
        {
            BNew = B;
            Identity( U, n, n );
            if( trial != 0 )
            {
                // Apply a small random unimodular transformation to B
                const Int numCombines = n;
                for( Int j=0; j<numCombines; ++j )
                {
                    const Int c = SampleUniform( Int(0), n );
                    const Int scale = SampleUniform( Int(-5), Int(5) );
                    if( c == j || scale == 0 )
                        continue; // if scale=-1, we could have singularity
                    if( ctrl.progress )
                        Output("  B(:,",j,") += ",scale,"*B(:,",c,")");

                    auto bj = BNew( ALL, j );
                    auto bc = BNew( ALL, c );
                    Axpy( scale, bc, bj );

                    auto uj = U(ALL,j);
                    auto uc = U(ALL,c);
                    Axpy( scale, uc, uj );
                }

                // The BKZ does not need to be particularly powerful
                BKZCtrl<Real> ctrl;
                ctrl.jumpstart = true; // accumulate into U
                ctrl.blocksize = 10;
                ctrl.recursive = false;
                ctrl.lllCtrl.recursive = false;
                if( ctrl.time )
                    timer.Start();
                BKZ( BNew, U, RNew, ctrl );
                if( ctrl.time )
                    Output("  Fix-up BKZ: ",timer.Stop()," seconds");
            }
            RNew = BNew;
            qr::ExplicitTriang( RNew );

            auto dNew = GetRealPartOfDiagonal( RNew );
            auto NNew( RNew );
            auto NNewT = NNew( IR(0,minDim), ALL );
            DiagonalSolve( LEFT, NORMAL, dNew, NNewT );

            if( ctrl.progress )
                Output("Starting trial ",trial);
            if( ctrl.time )
                timer.Start();
            Real result =
              svp::GNREnumeration( dNew, NNew, upperBounds, v, ctrl );
            if( ctrl.time )
                Output("  Probabalistic enumeration: ",timer.Stop()," seconds");
            if( result < normUpperBound )
            {
                if( ctrl.progress )
                    Output("Found lattice member with norm ",result);
                if( trial > 0 )
                {
                    if( ctrl.progress )
                    {
                        Print( v, "vInner" );
                        Matrix<Field> y;
                        svp::CoordinatesToSparse( NNew, v, y );
                        Print( y, "y" );
                    }
                    auto vCopy( v );
                    Gemv( NORMAL, Field(1), U, vCopy, Field(0), v );
                }
                if( ctrl.progress )
                {
                    Matrix<Field> b;
                    Zeros( b, m, 1 );
                    Gemv( NORMAL, Field(1), B, v, Field(0), b );
                    Print( v, "v" );
                    Print( b, "b" );
                }
                return result;
            }
        }
        return 2*normUpperBound+1; // return a value above the upper bound
    }
    else if( ctrl.enumType == YSPARSE_ENUM )
    {
        const Int phaseLength = ctrl.phaseLength;
        const Int startIndex =
          ( ctrl.customStartIndex ? ctrl.startIndex : Max(n/2-1,0) );

        const Int numPhases = ((n-startIndex)+phaseLength-1)/phaseLength;

        vector<Int> minInfNorms(numPhases,0), maxInfNorms(numPhases,1),
                    minOneNorms(numPhases,0), maxOneNorms(numPhases,1);
        if( numPhases >= 1 ) maxOneNorms[numPhases-1] = 2;

        if( ctrl.customMinInfNorms )
            minInfNorms = ctrl.minInfNorms;
        if( ctrl.customMaxInfNorms )
            maxInfNorms = ctrl.maxInfNorms;

        if( ctrl.customMinOneNorms )
            minOneNorms = ctrl.minOneNorms;
        if( ctrl.customMaxOneNorms )
            maxOneNorms = ctrl.maxOneNorms;

        if( ctrl.progress )
            Output("Starting YSPARSE_ENUM(",n,")");
        if( ctrl.time )
            timer.Start();
        Real result = svp::PhaseEnumeration
          ( B, d, N, normUpperBound,
            startIndex, phaseLength, ctrl.enqueueProb,
            minInfNorms, maxInfNorms,
            minOneNorms, maxOneNorms,
            v, ctrl.progressLevel );
        if( ctrl.time )
            Output("YSPARSE_ENUM(",n,"): ",timer.Stop()," seconds");
        return result;
    }
    else
    {
        Matrix<Real> upperBounds;
        Zeros( upperBounds, n, 1 );
        Fill( upperBounds, normUpperBound );
        if( ctrl.progress )
            Output("Starting FULL_ENUM(",n,")");
        if( ctrl.time )
            timer.Start();
        Real result = svp::GNREnumeration( d, N, upperBounds, v, ctrl );
        if( ctrl.time )
            Output("FULL_ENUM(",n,"): ",timer.Stop()," seconds");
        return result;
    }
}

template<typename Field>
pair<Base<Field>,Int>
MultiShortVectorEnumeration
( const Matrix<Field>& B,
  const Matrix<Field>& R,
  const Matrix<Base<Field>>& normUpperBounds,
        Matrix<Field>& v,
  const EnumCtrl<Base<Field>>& ctrl )
{
    EL_DEBUG_CSE
    typedef Base<Field> Real;
    const Int m = B.Height();
    const Int n = B.Width();
    const Int minDim = Min(m,n);
    v.Resize( n, 1 );

    // TODO: Guarantee normUpperBounds are positive?

    if( n == 0 )
        return pair<Real,Int>(Real(0),0);

    const bool isInteger = IsInteger( B );
    if( isInteger && !ctrl.disablePrecDrop )
    {
        const Real BOneNorm = OneNorm( B );
        const unsigned neededPrec = unsigned(Ceil(Log2(BOneNorm)*ctrl.fudge));

        auto result = svp::TryLowerPrecisionMultiShort<float>
          ( B, R, normUpperBounds, v, ctrl, neededPrec );
        if( !std::get<0>(result) )
            result = svp::TryLowerPrecisionMultiShort<double>
              ( B, R, normUpperBounds, v, ctrl, neededPrec );
#ifdef EL_HAVE_QD
        if( !std::get<0>(result) )
            result = svp::TryLowerPrecisionMultiShort<DoubleDouble>
              ( B, R, normUpperBounds, v, ctrl, neededPrec );
        if( !std::get<0>(result) )
            result = svp::TryLowerPrecisionMultiShort<QuadDouble>
              ( B, R, normUpperBounds, v, ctrl, neededPrec );
#elif defined(EL_HAVE_QUAD)
        if( !std::get<0>(result) )
            result = svp::TryLowerPrecisionMultiShort<Quad>
              ( B, R, normUpperBounds, v, ctrl, neededPrec );
#endif
        // TODO: Arbitrary-precision drop?
        if( std::get<0>(result) )
            return pair<Real,Int>( std::get<1>(result), std::get<2>(result) );
    }
    // TODO: Non-integer drop?

    const Int numNested = normUpperBounds.Height();
    auto modNormUpperBounds( normUpperBounds );
    for( Int j=0; j<numNested; ++j )
    {
        const Real bProjNorm = RealPart(R(j,j));
        if( bProjNorm < normUpperBounds(j) )
            modNormUpperBounds(j) = bProjNorm;
    }

    Timer timer;

    auto d = GetRealPartOfDiagonal( R );
    auto N( R );
    auto NT = N( IR(0,minDim), ALL );
    DiagonalSolve( LEFT, NORMAL, d, NT );

    if( ctrl.enumType == GNR_ENUM )
    {
        // GNR enumeration does not yet support multi-enumeration
        const Real normUpperBound = modNormUpperBounds(0);

        auto upperBounds =
          svp::PrunedUpperBounds( n, normUpperBound, ctrl.linearBounding );

        // Since we will manually build up a (weakly) pseudorandom
        // unimodular matrix so that the probabalistic enumerations traverse
        // different paths, we must keep track of the unimodular matrix so that
        //  'v' can be returned relative to the original lattice basis
        auto RNew( R );
        Matrix<Field> BNew, U;

        for( Int trial=0; trial<ctrl.numTrials; ++trial )
        {
            BNew = B;
            Identity( U, n, n );
            if( trial != 0 )
            {
                // Apply a small random unimodular transformation to B
                const Int numCombines = n;
                for( Int j=0; j<numCombines; ++j )
                {
                    const Int c = SampleUniform( Int(0), n );
                    const Int scale = SampleUniform( Int(-5), Int(5) );
                    if( c == j || scale == 0 )
                        continue; // if scale=-1, we could have singularity
                    if( ctrl.progress )
                        Output("  B(:,",j,") += ",scale,"*B(:,",c,")");

                    auto bj = BNew( ALL, j );
                    auto bc = BNew( ALL, c );
                    Axpy( scale, bc, bj );

                    auto uj = U(ALL,j);
                    auto uc = U(ALL,c);
                    Axpy( scale, uc, uj );
                }

                // The BKZ does not need to be particularly powerful
                BKZCtrl<Real> ctrl;
                ctrl.jumpstart = true; // accumulate into U
                ctrl.blocksize = 10;
                ctrl.recursive = false;
                ctrl.lllCtrl.recursive = false;
                if( ctrl.time )
                    timer.Start();
                BKZ( BNew, U, RNew, ctrl );
                if( ctrl.time )
                    Output("  Fix-up BKZ: ",timer.Stop()," seconds");
            }
            RNew = BNew;
            qr::ExplicitTriang( RNew );

            auto dNew = GetRealPartOfDiagonal( RNew );
            auto NNew( RNew );
            auto NNewT = NNew( IR(0,minDim), ALL );
            DiagonalSolve( LEFT, NORMAL, dNew, NNewT );

            if( ctrl.progress )
                Output("Starting trial ",trial);
            if( ctrl.time )
                timer.Start();
            Real result =
              svp::GNREnumeration( dNew, NNew, upperBounds, v, ctrl );
            if( ctrl.time )
                Output("  Probabalistic enumeration: ",timer.Stop()," seconds");
            if( result < normUpperBound )
            {
                if( ctrl.progress )
                    Output("Found lattice member with norm ",result);
                if( trial > 0 )
                {
                    if( ctrl.progress )
                    {
                        Print( v, "vInner" );
                        Matrix<Field> y;
                        svp::CoordinatesToSparse( NNew, v, y );
                        Print( y, "y" );
                    }
                    auto vCopy( v );
                    Gemv( NORMAL, Field(1), U, vCopy, Field(0), v );
                }
                if( ctrl.progress )
                {
                    Matrix<Field> b;
                    Zeros( b, m, 1 );
                    Gemv( NORMAL, Field(1), B, v, Field(0), b );
                    Print( v, "v" );
                    Print( b, "b" );
                }
                return pair<Real,Int>(result,0);
            }
        }
        for( Int j=0; j<numNested; ++j )
        {
            if( modNormUpperBounds(j) < normUpperBounds(j) )
            {
                Zeros( v, n-j, 1 );
                v(0) = Field(1);
                return pair<Real,Int>(modNormUpperBounds(j),j);
            }
        }
        return pair<Real,Int>(2*normUpperBound+1,0);
    }
    else if( ctrl.enumType == YSPARSE_ENUM )
    {
        const Int phaseLength = ctrl.phaseLength;
        const Int startIndex =
          ( ctrl.customStartIndex ? ctrl.startIndex : Max(n/2-1,0) );

        const Int numPhases = ((n-startIndex)+phaseLength-1)/phaseLength;

        vector<Int> minInfNorms(numPhases,0), maxInfNorms(numPhases,1),
                    minOneNorms(numPhases,0), maxOneNorms(numPhases,1);
        if( numPhases >= 1 ) maxOneNorms[numPhases-1] = 2;

        if( ctrl.customMinInfNorms )
            minInfNorms = ctrl.minInfNorms;
        if( ctrl.customMaxInfNorms )
            maxInfNorms = ctrl.maxInfNorms;

        if( ctrl.customMinOneNorms )
            minOneNorms = ctrl.minOneNorms;
        if( ctrl.customMaxOneNorms )
            maxOneNorms = ctrl.maxOneNorms;

        if( ctrl.progress )
            Output("Starting YSPARSE_ENUM(",n,")");
        if( ctrl.time )
            timer.Start();
        auto result = svp::PhaseEnumeration
          ( B, d, N, modNormUpperBounds,
            startIndex, phaseLength, ctrl.enqueueProb,
            minInfNorms, maxInfNorms,
            minOneNorms, maxOneNorms,
            v, ctrl.progressLevel );
        if( ctrl.time )
            Output("YSPARSE_ENUM(",n,"): ",timer.Stop()," seconds");
        return result;
    }
    else
    {
        // Full enumeration does not (yet) support multi-enumeration
        const Real normUpperBound = modNormUpperBounds(0);

        Matrix<Real> upperBounds;
        Zeros( upperBounds, n, 1 );
        Fill( upperBounds, normUpperBound );
        if( ctrl.progress )
            Output("Starting FULL_ENUM(",n,")");
        if( ctrl.time )
            timer.Start();
        Real result = svp::GNREnumeration( d, N, upperBounds, v, ctrl );
        if( ctrl.time )
            Output("FULL_ENUM(",n,"): ",timer.Stop()," seconds");

        if( result < normUpperBound )
        {
            return pair<Real,Int>(result,0);
        }
        else
        {
            for( Int j=0; j<numNested; ++j )
            {
                if( modNormUpperBounds(j) < normUpperBounds(j) )
                {
                    Zeros( v, n-j, 1 );
                    v(0) = Field(1);
                    return pair<Real,Int>(modNormUpperBounds(j),j);
                }
            }
            return pair<Real,Int>(result,0);
        }
    }
}

template<typename Field>
Base<Field> ShortestVectorEnumeration
( const Matrix<Field>& B,
  const Matrix<Field>& R,
        Matrix<Field>& v,
  const EnumCtrl<Base<Field>>& ctrl )
{
    EL_DEBUG_CSE
    typedef Base<Field> Real;
    const Int n = B.Width();
    v.Resize( n, 1 );
    if( n == 0 )
        return Real(0);

    const Real normUpperBound = RealPart(R(0,0));
    return ShortestVectorEnumeration( B, R, normUpperBound, v, ctrl );
}

template<typename Field>
Base<Field> ShortestVectorEnrichment
(       Matrix<Field>& B,
  const Matrix<Field>& R,
        Matrix<Field>& v,
  const EnumCtrl<Base<Field>>& ctrl )
{
    EL_DEBUG_CSE
    typedef Base<Field> Real;
    const Int n = B.Width();
    v.Resize( n, 1 );
    if( n == 0 )
        return Real(0);

    const Real normUpperBound = RealPart(R(0,0));
    return ShortestVectorEnrichment( B, R, normUpperBound, v, ctrl );
}

template<typename Field>
Base<Field> ShortestVectorEnrichment
(       Matrix<Field>& B,
        Matrix<Field>& U,
  const Matrix<Field>& R,
        Matrix<Field>& v,
  const EnumCtrl<Base<Field>>& ctrl )
{
    EL_DEBUG_CSE
    typedef Base<Field> Real;
    const Int n = B.Width();
    v.Resize( n, 1 );
    if( n == 0 )
        return Real(0);

    const Real normUpperBound = RealPart(R(0,0));
    return ShortestVectorEnrichment( B, U, R, normUpperBound, v, ctrl );
}

// NOTE: This norm upper bound is *inclusive* so that setting it to || b_0 ||_2
//       is always sufficient for guaranteeing a solution
template<typename Field>
Base<Field> ShortestVectorEnumeration
( const Matrix<Field>& B,
  const Matrix<Field>& R,
        Base<Field> normUpperBound,
        Matrix<Field>& v,
  const EnumCtrl<Base<Field>>& ctrl )
{
    EL_DEBUG_CSE
    typedef Base<Field> Real;
    const Int n = B.Width();
    v.Resize( n, 1 );
    if( n == 0 )
        return Real(0);

    const bool isInteger = IsInteger( B );
    if( isInteger && !ctrl.disablePrecDrop )
    {
        const Real BOneNorm = OneNorm( B );
        const unsigned neededPrec = unsigned(Ceil(Log2(BOneNorm)*ctrl.fudge));

        auto result = svp::TryLowerPrecisionShortest<float>
          ( B, R, normUpperBound, v, ctrl, neededPrec );
        if( !result.first )
            result = svp::TryLowerPrecisionShortest<double>
              ( B, R, normUpperBound, v, ctrl, neededPrec );
#ifdef EL_HAVE_QD
        if( !result.first )
            result = svp::TryLowerPrecisionShortest<DoubleDouble>
              ( B, R, normUpperBound, v, ctrl, neededPrec );
        if( !result.first )
            result = svp::TryLowerPrecisionShortest<QuadDouble>
              ( B, R, normUpperBound, v, ctrl, neededPrec );
#elif defined(EL_HAVE_QUAD)
        if( !result.first )
            result = svp::TryLowerPrecisionShortest<Quad>
              ( B, R, normUpperBound, v, ctrl, neededPrec );
#endif
        // TODO: Arbitrary-precision drop?
        if( result.first )
            return result.second;
    }
    // TODO: Non-integer drop?

    const Real b0Norm = RealPart(R(0,0));
    Zeros( v, n, 1 );
    v(0) = Field(1);

    bool satisfiedBound = ( b0Norm <= normUpperBound ? true : false );
    Real targetNorm = Min(normUpperBound,b0Norm);

    while( true )
    {
        Matrix<Field> vCand;
        Real result =
          ShortVectorEnumeration( B, R, targetNorm, vCand, ctrl );
        if( result < targetNorm )
        {
            v = vCand;
            targetNorm = result;
            satisfiedBound = true;
            // Y-sparse enumeration does not benefit from repetition
            if( ctrl.enumType == YSPARSE_ENUM )
                return result;
        }
        else if( satisfiedBound )
            return targetNorm;
        else
        {
            Zeros( v, n, 1 );
            v(0) = Field(1);
            return b0Norm;
        }
    }
}

template<typename Field>
pair<Base<Field>,Int>
MultiShortestVectorEnumeration
( const Matrix<Field>& B,
  const Matrix<Field>& R,
  const Matrix<Base<Field>>& normUpperBounds,
        Matrix<Field>& v,
  const EnumCtrl<Base<Field>>& ctrl )
{
    EL_DEBUG_CSE
    typedef Base<Field> Real;
    const Int n = B.Width();
    v.Resize( n, 1 );
    if( n == 0 )
        return pair<Real,Int>(Real(0),0);

    const bool isInteger = IsInteger( B );
    if( isInteger && !ctrl.disablePrecDrop )
    {
        const Real BOneNorm = OneNorm( B );
        const unsigned neededPrec = unsigned(Ceil(Log2(BOneNorm)*ctrl.fudge));

        auto result = svp::TryLowerPrecisionMultiShortest<float>
          ( B, R, normUpperBounds, v, ctrl, neededPrec );
        if( !std::get<0>(result) )
            result = svp::TryLowerPrecisionMultiShortest<double>
              ( B, R, normUpperBounds, v, ctrl, neededPrec );
#ifdef EL_HAVE_QD
        if( !std::get<0>(result) )
            result = svp::TryLowerPrecisionMultiShortest<DoubleDouble>
              ( B, R, normUpperBounds, v, ctrl, neededPrec );
        if( !std::get<0>(result) )
            result = svp::TryLowerPrecisionMultiShortest<QuadDouble>
              ( B, R, normUpperBounds, v, ctrl, neededPrec );
#elif defined(EL_HAVE_QUAD)
        if( !std::get<0>(result) )
            result = svp::TryLowerPrecisionMultiShortest<Quad>
              ( B, R, normUpperBounds, v, ctrl, neededPrec );
#endif
        // TODO: Arbitrary-precision drop?
        if( std::get<0>(result) )
            return pair<Real,Int>( std::get<1>(result), std::get<2>(result) );
    }
    // TODO: Non-integer drop?

    const Int numNested = normUpperBounds.Height();
    Matrix<Real> targetNorms( normUpperBounds );

    bool satisfiedBound = false;
    Int satisfiedIndex = -1;
    for( Int j=0; j<numNested; ++j )
    {
        if( RealPart(R(j,j)) <= normUpperBounds(j) )
        {
            satisfiedBound = true;
            satisfiedIndex = j;
            targetNorms(j) = RealPart(R(j,j));

            Zeros( v, n-satisfiedIndex, 1 );
            v(0) = Field(1);

            break;
        }
    }

    while( true )
    {
        Matrix<Field> vCand;
        auto result =
          MultiShortVectorEnumeration( B, R, targetNorms, vCand, ctrl );
        const Real normCand = result.first;
        const Int indexCand = result.second;

        if( normCand < targetNorms(indexCand) )
        {
            v = vCand;
            targetNorms(indexCand) = normCand;
            satisfiedBound = true;
            satisfiedIndex = indexCand;
            // Y-sparse enumeration does not benefit from repetition
            if( ctrl.enumType == YSPARSE_ENUM )
                return result;
        }
        else if( satisfiedBound )
        {
            return pair<Real,Int>
                   (targetNorms(satisfiedIndex),satisfiedIndex);
        }
        else
        {
            Zeros( v, n, 1 );
            v(0) = Field(1);
            return pair<Real,Int>(RealPart(R(0,0)),0);
        }
    }
}

template<typename Field>
Base<Field> ShortestVectorEnrichment
(       Matrix<Field>& B,
  const Matrix<Field>& R,
        Base<Field> normUpperBound,
        Matrix<Field>& v,
  const EnumCtrl<Base<Field>>& ctrl )
{
    EL_DEBUG_CSE
    typedef Base<Field> Real;
    const Int n = B.Width();
    v.Resize( n, 1 );
    if( n == 0 )
        return Real(0);

    Real retNorm = ShortestVectorEnumeration( B, R, normUpperBound, v, ctrl );
    if( retNorm < normUpperBound )
        EnrichLattice( B, v );
    return retNorm;
}

template<typename Field>
pair<Base<Field>,Int>
MultiShortestVectorEnrichment
(       Matrix<Field>& B,
  const Matrix<Field>& R,
  const Matrix<Base<Field>>& normUpperBounds,
        Matrix<Field>& v,
  const EnumCtrl<Base<Field>>& ctrl )
{
    EL_DEBUG_CSE
    typedef Base<Field> Real;
    const Int n = B.Width();
    v.Resize( n, 1 );
    if( n == 0 )
        return pair<Real,Int>(Real(0),0);

    auto ret = MultiShortestVectorEnumeration( B, R, normUpperBounds, v, ctrl );
    const Real retNorm = ret.first;
    const Int retIndex = ret.second;

    if( retNorm < normUpperBounds(retIndex) )
    {
        auto BSub = B(ALL,IR(retIndex,END));
        EnrichLattice( BSub, v );
    }

    return ret;
}

template<typename Field>
Base<Field> ShortestVectorEnrichment
(       Matrix<Field>& B,
        Matrix<Field>& U,
  const Matrix<Field>& R,
        Base<Field> normUpperBound,
        Matrix<Field>& v,
  const EnumCtrl<Base<Field>>& ctrl )
{
    EL_DEBUG_CSE
    typedef Base<Field> Real;
    const Int n = B.Width();
    v.Resize( n, 1 );
    if( n == 0 )
        return Real(0);

    Real retNorm = ShortestVectorEnumeration( B, R, normUpperBound, v, ctrl );
    if( retNorm < normUpperBound )
        EnrichLattice( B, U, v );
    return retNorm;
}

template<typename Field>
pair<Base<Field>,Int>
MultiShortestVectorEnrichment
(       Matrix<Field>& B,
        Matrix<Field>& U,
  const Matrix<Field>& R,
  const Matrix<Base<Field>>& normUpperBounds,
        Matrix<Field>& v,
  const EnumCtrl<Base<Field>>& ctrl )
{
    EL_DEBUG_CSE
    typedef Base<Field> Real;
    const Int n = B.Width();
    v.Resize( n, 1 );
    if( n == 0 )
        return pair<Real,Int>(Real(0),0);

    auto ret = MultiShortestVectorEnumeration( B, R, normUpperBounds, v, ctrl );
    const Real retNorm = ret.first;
    const Int retIndex = ret.second;

    if( retNorm < normUpperBounds(retIndex) )
    {
        const Range<Int> subInd(retIndex,END);
        auto BSub = B( ALL, subInd );
        auto USub = U( ALL, subInd );
        EnrichLattice( BSub, USub, v );
    }

    return ret;
}

// TODO: Instantiate batched variants?
<<<<<<< HEAD
#define PROTO(F) \
  template Base<F> ShortVectorEnumeration \
  ( const Matrix<F>& B, \
    const Matrix<F>& R, \
          Base<F> normUpperBound, \
          Matrix<F>& v, \
    const EnumCtrl<Base<F>>& ctrl ); \
  template pair<Base<F>,Int> MultiShortVectorEnumeration \
  ( const Matrix<F>& B, \
    const Matrix<F>& R, \
    const Matrix<Base<F>>& normUpperBounds, \
          Matrix<F>& v, \
    const EnumCtrl<Base<F>>& ctrl ); \
  template Base<F> ShortestVectorEnumeration \
  ( const Matrix<F>& B, \
    const Matrix<F>& R, \
          Matrix<F>& v, \
    const EnumCtrl<Base<F>>& ctrl ); \
  template Base<F> ShortestVectorEnumeration \
  ( const Matrix<F>& B, \
    const Matrix<F>& R, \
          Base<F> normUpperBound, \
          Matrix<F>& v, \
    const EnumCtrl<Base<F>>& ctrl ); \
  template pair<Base<F>,Int> MultiShortestVectorEnumeration \
  ( const Matrix<F>& B, \
    const Matrix<F>& R, \
    const Matrix<Base<F>>& normUpperBounds, \
          Matrix<F>& v, \
    const EnumCtrl<Base<F>>& ctrl ); \
  template Base<F> ShortestVectorEnrichment \
  (       Matrix<F>& B, \
    const Matrix<F>& R, \
          Matrix<F>& v, \
    const EnumCtrl<Base<F>>& ctrl ); \
  template Base<F> ShortestVectorEnrichment \
  (       Matrix<F>& B, \
          Matrix<F>& U, \
    const Matrix<F>& R, \
          Matrix<F>& v, \
    const EnumCtrl<Base<F>>& ctrl ); \
  template Base<F> ShortestVectorEnrichment \
  (       Matrix<F>& B, \
    const Matrix<F>& R, \
          Base<F> normUpperBound, \
          Matrix<F>& v, \
    const EnumCtrl<Base<F>>& ctrl ); \
  template pair<Base<F>,Int> MultiShortestVectorEnrichment \
  (       Matrix<F>& B, \
    const Matrix<F>& R, \
    const Matrix<Base<F>>& normUpperBounds, \
          Matrix<F>& v, \
    const EnumCtrl<Base<F>>& ctrl ); \
  template Base<F> ShortestVectorEnrichment \
  (       Matrix<F>& B, \
          Matrix<F>& U, \
    const Matrix<F>& R, \
          Base<F> normUpperBound, \
          Matrix<F>& v, \
    const EnumCtrl<Base<F>>& ctrl ); \
  template pair<Base<F>,Int> MultiShortestVectorEnrichment \
  (       Matrix<F>& B, \
          Matrix<F>& U, \
    const Matrix<F>& R, \
    const Matrix<Base<F>>& normUpperBounds, \
          Matrix<F>& v, \
    const EnumCtrl<Base<F>>& ctrl );
=======
#define PROTO(Field) \
  template Base<Field> ShortVectorEnumeration \
  ( const Matrix<Field>& B, \
    const Matrix<Field>& R, \
          Base<Field> normUpperBound, \
          Matrix<Field>& v, \
    const EnumCtrl<Base<Field>>& ctrl ); \
  template pair<Base<Field>,Int> MultiShortVectorEnumeration \
  ( const Matrix<Field>& B, \
    const Matrix<Field>& R, \
    const Matrix<Base<Field>>& normUpperBounds, \
          Matrix<Field>& v, \
    const EnumCtrl<Base<Field>>& ctrl ); \
  template Base<Field> ShortestVectorEnumeration \
  ( const Matrix<Field>& B, \
    const Matrix<Field>& R, \
          Matrix<Field>& v, \
    const EnumCtrl<Base<Field>>& ctrl ); \
  template Base<Field> ShortestVectorEnumeration \
  ( const Matrix<Field>& B, \
    const Matrix<Field>& R, \
          Base<Field> normUpperBound, \
          Matrix<Field>& v, \
    const EnumCtrl<Base<Field>>& ctrl ); \
  template pair<Base<Field>,Int> MultiShortestVectorEnumeration \
  ( const Matrix<Field>& B, \
    const Matrix<Field>& R, \
    const Matrix<Base<Field>>& normUpperBounds, \
          Matrix<Field>& v, \
    const EnumCtrl<Base<Field>>& ctrl ); \
  template Base<Field> ShortestVectorEnrichment \
  (       Matrix<Field>& B, \
    const Matrix<Field>& R, \
          Matrix<Field>& v, \
    const EnumCtrl<Base<Field>>& ctrl ); \
  template Base<Field> ShortestVectorEnrichment \
  (       Matrix<Field>& B, \
          Matrix<Field>& U, \
    const Matrix<Field>& R, \
          Matrix<Field>& v, \
    const EnumCtrl<Base<Field>>& ctrl ); \
  template Base<Field> ShortestVectorEnrichment \
  (       Matrix<Field>& B, \
    const Matrix<Field>& R, \
          Base<Field> normUpperBound, \
          Matrix<Field>& v, \
    const EnumCtrl<Base<Field>>& ctrl ); \
  template pair<Base<Field>,Int> MultiShortestVectorEnrichment \
  (       Matrix<Field>& B, \
    const Matrix<Field>& R, \
    const Matrix<Base<Field>>& normUpperBounds, \
          Matrix<Field>& v, \
    const EnumCtrl<Base<Field>>& ctrl ); \
  template Base<Field> ShortestVectorEnrichment \
  (       Matrix<Field>& B, \
          Matrix<Field>& U, \
    const Matrix<Field>& R, \
          Base<Field> normUpperBound, \
          Matrix<Field>& v, \
    const EnumCtrl<Base<Field>>& ctrl ); \
  template pair<Base<Field>,Int> MultiShortestVectorEnrichment \
  (       Matrix<Field>& B, \
          Matrix<Field>& U, \
    const Matrix<Field>& R, \
    const Matrix<Base<Field>>& normUpperBounds, \
          Matrix<Field>& v, \
    const EnumCtrl<Base<Field>>& ctrl );
>>>>>>> 98c5a62b

#define EL_NO_INT_PROTO
#define EL_ENABLE_DOUBLEDOUBLE
#define EL_ENABLE_QUADDOUBLE
#define EL_ENABLE_QUAD
#define EL_ENABLE_BIGFLOAT
#include <El/macros/Instantiate.h>

} // namespace El<|MERGE_RESOLUTION|>--- conflicted
+++ resolved
@@ -1021,75 +1021,6 @@
 }
 
 // TODO: Instantiate batched variants?
-<<<<<<< HEAD
-#define PROTO(F) \
-  template Base<F> ShortVectorEnumeration \
-  ( const Matrix<F>& B, \
-    const Matrix<F>& R, \
-          Base<F> normUpperBound, \
-          Matrix<F>& v, \
-    const EnumCtrl<Base<F>>& ctrl ); \
-  template pair<Base<F>,Int> MultiShortVectorEnumeration \
-  ( const Matrix<F>& B, \
-    const Matrix<F>& R, \
-    const Matrix<Base<F>>& normUpperBounds, \
-          Matrix<F>& v, \
-    const EnumCtrl<Base<F>>& ctrl ); \
-  template Base<F> ShortestVectorEnumeration \
-  ( const Matrix<F>& B, \
-    const Matrix<F>& R, \
-          Matrix<F>& v, \
-    const EnumCtrl<Base<F>>& ctrl ); \
-  template Base<F> ShortestVectorEnumeration \
-  ( const Matrix<F>& B, \
-    const Matrix<F>& R, \
-          Base<F> normUpperBound, \
-          Matrix<F>& v, \
-    const EnumCtrl<Base<F>>& ctrl ); \
-  template pair<Base<F>,Int> MultiShortestVectorEnumeration \
-  ( const Matrix<F>& B, \
-    const Matrix<F>& R, \
-    const Matrix<Base<F>>& normUpperBounds, \
-          Matrix<F>& v, \
-    const EnumCtrl<Base<F>>& ctrl ); \
-  template Base<F> ShortestVectorEnrichment \
-  (       Matrix<F>& B, \
-    const Matrix<F>& R, \
-          Matrix<F>& v, \
-    const EnumCtrl<Base<F>>& ctrl ); \
-  template Base<F> ShortestVectorEnrichment \
-  (       Matrix<F>& B, \
-          Matrix<F>& U, \
-    const Matrix<F>& R, \
-          Matrix<F>& v, \
-    const EnumCtrl<Base<F>>& ctrl ); \
-  template Base<F> ShortestVectorEnrichment \
-  (       Matrix<F>& B, \
-    const Matrix<F>& R, \
-          Base<F> normUpperBound, \
-          Matrix<F>& v, \
-    const EnumCtrl<Base<F>>& ctrl ); \
-  template pair<Base<F>,Int> MultiShortestVectorEnrichment \
-  (       Matrix<F>& B, \
-    const Matrix<F>& R, \
-    const Matrix<Base<F>>& normUpperBounds, \
-          Matrix<F>& v, \
-    const EnumCtrl<Base<F>>& ctrl ); \
-  template Base<F> ShortestVectorEnrichment \
-  (       Matrix<F>& B, \
-          Matrix<F>& U, \
-    const Matrix<F>& R, \
-          Base<F> normUpperBound, \
-          Matrix<F>& v, \
-    const EnumCtrl<Base<F>>& ctrl ); \
-  template pair<Base<F>,Int> MultiShortestVectorEnrichment \
-  (       Matrix<F>& B, \
-          Matrix<F>& U, \
-    const Matrix<F>& R, \
-    const Matrix<Base<F>>& normUpperBounds, \
-          Matrix<F>& v, \
-    const EnumCtrl<Base<F>>& ctrl );
-=======
 #define PROTO(Field) \
   template Base<Field> ShortVectorEnumeration \
   ( const Matrix<Field>& B, \
@@ -1157,7 +1088,6 @@
     const Matrix<Base<Field>>& normUpperBounds, \
           Matrix<Field>& v, \
     const EnumCtrl<Base<Field>>& ctrl );
->>>>>>> 98c5a62b
 
 #define EL_NO_INT_PROTO
 #define EL_ENABLE_DOUBLEDOUBLE
