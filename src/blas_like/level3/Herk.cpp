/*
   Copyright (c) 2009-2016, Jack Poulson
   All rights reserved.

   This file is part of Elemental and is under the BSD 2-Clause License, 
   which can be found in the LICENSE file in the root directory, or at 
   http://opensource.org/licenses/BSD-2-Clause
*/
#include <El-lite.hpp>
#include <El/blas_like/level3.hpp>

namespace El {

Timer ZeroTimer;

template<typename T>
void Herk
( UpperOrLower uplo, Orientation orientation,
  Base<T> alpha, const Matrix<T>& A, Base<T> beta, Matrix<T>& C )
{
    DEBUG_ONLY(CSE cse("Herk"))
    Syrk( uplo, orientation, T(alpha), A, T(beta), C, true );
}

template<typename T>
void Herk
( UpperOrLower uplo, Orientation orientation,
  Base<T> alpha, const Matrix<T>& A, Matrix<T>& C )
{
    DEBUG_ONLY(CSE cse("Herk"))
    const Int n = ( orientation==NORMAL ? A.Height() : A.Width() );
<<<<<<< HEAD
    ZeroTimer.Reset();
    ZeroTimer.Start();
    Zeros( C, n, n );
    ZeroTimer.Stop();
    Output("    ZeroTimer: ", ZeroTimer.Total());
=======
    C.Resize( n, n );
    Zero( C );
>>>>>>> 65307a58
    Syrk( uplo, orientation, T(alpha), A, T(0), C, true );
}

template<typename T>
void Herk
( UpperOrLower uplo, Orientation orientation,
  Base<T> alpha, const ElementalMatrix<T>& A, 
  Base<T> beta,        ElementalMatrix<T>& C )
{
    DEBUG_ONLY(CSE cse("Herk"))
    Syrk( uplo, orientation, T(alpha), A, T(beta), C, true );
}

template<typename T>
void Herk
( UpperOrLower uplo, Orientation orientation,
  Base<T> alpha, const ElementalMatrix<T>& A, ElementalMatrix<T>& C )
{
    DEBUG_ONLY(CSE cse("Herk"))
    const Int n = ( orientation==NORMAL ? A.Height() : A.Width() );
    C.Resize( n, n );
    Zero( C );
    Syrk( uplo, orientation, T(alpha), A, T(0), C, true );
}

template<typename T>
void Herk
( UpperOrLower uplo, Orientation orientation,
  Base<T> alpha, const SparseMatrix<T>& A,
  Base<T> beta,        SparseMatrix<T>& C )
{
    DEBUG_ONLY(CSE cse("Herk"))
    Syrk( uplo, orientation, T(alpha), A, T(beta), C, true );
}

template<typename T>
void Herk
( UpperOrLower uplo, Orientation orientation,
  Base<T> alpha, const SparseMatrix<T>& A,
                       SparseMatrix<T>& C )
{
    DEBUG_ONLY(CSE cse("Herk"))
    Syrk( uplo, orientation, T(alpha), A, C, true );
}

template<typename T>
void Herk
( UpperOrLower uplo, Orientation orientation,
  Base<T> alpha, const DistSparseMatrix<T>& A,
  Base<T> beta,        DistSparseMatrix<T>& C )
{
    DEBUG_ONLY(CSE cse("Herk"))
    Syrk( uplo, orientation, T(alpha), A, T(beta), C, true );
}

template<typename T>
void Herk
( UpperOrLower uplo, Orientation orientation,
  Base<T> alpha, const DistSparseMatrix<T>& A,
                       DistSparseMatrix<T>& C )
{
    DEBUG_ONLY(CSE cse("Herk"))
    Syrk( uplo, orientation, T(alpha), A, C, true );
}

#define PROTO(T) \
  template void Herk \
  ( UpperOrLower uplo, Orientation orientation, \
    Base<T> alpha, const Matrix<T>& A, \
    Base<T> beta,        Matrix<T>& C ); \
  template void Herk \
  ( UpperOrLower uplo, Orientation orientation, \
    Base<T> alpha, const Matrix<T>& A, Matrix<T>& C ); \
  template void Herk \
  ( UpperOrLower uplo, Orientation orientation, \
    Base<T> alpha, const ElementalMatrix<T>& A, ElementalMatrix<T>& C ); \
  template void Herk \
  ( UpperOrLower uplo, Orientation orientation, \
    Base<T> alpha, const ElementalMatrix<T>& A, \
    Base<T> beta,        ElementalMatrix<T>& C ); \
  template void Herk \
  ( UpperOrLower uplo, Orientation orientation, \
    Base<T> alpha, const SparseMatrix<T>& A, \
    Base<T> beta,        SparseMatrix<T>& C ); \
  template void Herk \
  ( UpperOrLower uplo, Orientation orientation, \
    Base<T> alpha, const SparseMatrix<T>& A, \
                         SparseMatrix<T>& C ); \
  template void Herk \
  ( UpperOrLower uplo, Orientation orientation, \
    Base<T> alpha, const DistSparseMatrix<T>& A, \
    Base<T> beta,        DistSparseMatrix<T>& C ); \
  template void Herk \
  ( UpperOrLower uplo, Orientation orientation, \
    Base<T> alpha, const DistSparseMatrix<T>& A, \
                         DistSparseMatrix<T>& C );

#define EL_ENABLE_DOUBLEDOUBLE
#define EL_ENABLE_QUADDOUBLE
#define EL_ENABLE_QUAD
#define EL_ENABLE_BIGINT
#define EL_ENABLE_BIGFLOAT
#include <El/macros/Instantiate.h>

} // namespace El<|MERGE_RESOLUTION|>--- conflicted
+++ resolved
@@ -10,8 +10,6 @@
 #include <El/blas_like/level3.hpp>
 
 namespace El {
-
-Timer ZeroTimer;
 
 template<typename T>
 void Herk
@@ -29,16 +27,8 @@
 {
     DEBUG_ONLY(CSE cse("Herk"))
     const Int n = ( orientation==NORMAL ? A.Height() : A.Width() );
-<<<<<<< HEAD
-    ZeroTimer.Reset();
-    ZeroTimer.Start();
-    Zeros( C, n, n );
-    ZeroTimer.Stop();
-    Output("    ZeroTimer: ", ZeroTimer.Total());
-=======
     C.Resize( n, n );
     Zero( C );
->>>>>>> 65307a58
     Syrk( uplo, orientation, T(alpha), A, T(0), C, true );
 }
 
