--- conflicted
+++ resolved
@@ -77,13 +77,8 @@
   bool conjugate,
   const LDLPivotCtrl<Base<Field>>& ctrl )
 {
-<<<<<<< HEAD
-    EL_DEBUG_CSE
-    Matrix<F> ACopy( A );
-=======
-    DEBUG_CSE
+    EL_DEBUG_CSE
     Matrix<Field> ACopy( A );
->>>>>>> 2da6f94e
     symm_solve::Overwrite( uplo, orientation, ACopy, B, conjugate, ctrl );
 }
 
@@ -96,13 +91,8 @@
   bool conjugate,
   const LDLPivotCtrl<Base<Field>>& ctrl )
 {
-<<<<<<< HEAD
-    EL_DEBUG_CSE
-    DistMatrix<F> ACopy( A );
-=======
-    DEBUG_CSE
+    EL_DEBUG_CSE
     DistMatrix<Field> ACopy( A );
->>>>>>> 2da6f94e
     symm_solve::Overwrite( uplo, orientation, ACopy, B, conjugate, ctrl );
 }
 
