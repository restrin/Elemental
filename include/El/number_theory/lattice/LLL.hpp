/*
   Copyright (c) 2009-2016, Jack Poulson, 2016, Ron Estrin
   All rights reserved.

   This file is part of Elemental and is under the BSD 2-Clause License, 
   which can be found in the LICENSE file in the root directory, or at 
   http://opensource.org/licenses/BSD-2-Clause
*/
#ifndef EL_LATTICE_LLL_HPP
#define EL_LATTICE_LLL_HPP

// The implementations of Householder-based LLL in this file are extensions of
// the algorithm discussed in:
//
//   Ivan Morel, Damien Stehle, and Gilles Villard,
//   "H-LLL: Using Householder inside LLL",
//   ISSAC '09, July 28--31, 2009, Seoul, Republic of Korea.
//
// Note that there is a subtle bug in Algorithm 4 of the paper, as step 7
// involves setting k := max(k-1,2), which, in the case of zero indexing,
// becomes k := max(k-1,1). The second branch of the 'max' is only activated
// in the case where k=1 and is kept at this value despite having just 
// swapped b_0 and b_1. But this would imply that the 0'th column of the 
// Householder QR factorization is now incorrect, and so it must be refreshed.
// This implementation fixes said issue via a call to lll::HouseholderStep
// with k=0.
//
// Also, the following paper was consulted for more general factorization
// viewpoints:
//
// Dirk Wubben, Ronald Bohnke, Volker Kuhn, and Karl-Dirk Kammeyer,
// "MMSE-Based Lattice-Reduction for Near-ML Detection of MIMO Systems",
// ITG Workshop on Smart Antennas, pp. 106--113, 2004
//
// Future work will involve investigating blocked algorithms and/or 
// distributed-memory and/or GPU implementations.
//
// The seminal work on distributed-memory implementations of LLL is
//
//   G. Villard, "Parallel lattice basis reduction",
//   Papers from the International Symposium on Symbolic and algebraic
//   computation, 1992, pp. 269--277.
//
// The key idea is that, because only |R(i,i+1)/R(i,i)| <= 1/2 is required
// in order to achieve the optimality bound of the first column of the 
// reduced basis (noticed by Lenstra et al. in "Factoring polynomials with
// rational coefficients"), one can transition to an "all swaps" algorithm
// which alternates between swapping all possible (b_i,b_{i+1}) columns with
// odd and even coefficients. The result is then only weakly LLL reduced,
// but the parallel algorithm is greatly simplified. Furthermore, the QR
// factorization can easily be patched up with an independent Givens rotation
// for each swap.
//
// Henri Cohen's "A course in computational algebraic number theory" was also
// heavily consulted for extending LLL to support linearly-dependent columns
// (and its extension to computing integer kernels).
//
// Lastly, insights from the excellent survey paper
//
//   Damien Stehle, "Floating-Point LLL: Theoretical and Practical Aspects" 
//
// are slowly being incorporated.
//

namespace El {

namespace lll {

static Timer stepTimer, houseStepTimer,
       houseViewTimer, houseReflectTimer,
       applyHouseTimer, roundTimer,
<<<<<<< HEAD
       formSInvTimer, formQRTimer,
       applyGivensTimer, copyGivensTimer,
       formGivensTimer, colNormTimer,
       negateRowTimer, LLLTimer;
=======
       formSInvTimer, normTimer;
>>>>>>> 849ba05f

// Return the achieved delta and eta reduction properties
template<typename F>
std::pair<Base<F>,Base<F>>
Achieved
( const Matrix<F>& R,
  const LLLCtrl<Base<F>>& ctrl )
{
    DEBUG_ONLY(CSE cse("lll::Achieved"))
    typedef Base<F> Real;
    const Int m = R.Height();
    const Int n = R.Width();
    const Int minDim = Min(m,n);

    // Find the maximum delta such that
    //
    //   delta R(k,k)^2 <= R(k+1,k+1)^2 + |R(k,k+1)|^2
    //
    // for 0 <= k < Min(m,n)-1.
    //
    // TODO: Decide if m < n requires checking the k=m-1 case.
    //
    Matrix<F> z;
    Real delta = limits::Max<Real>();
    for( Int i=0; i<minDim-1; ++i )
    {
        const Real rho_i_i = R.GetRealPart(i,i);
        if( Abs(rho_i_i) <= ctrl.zeroTol )
            continue;
        const Real rho_i_ip1 = Abs(R.Get(i,i+1));
        const Real rho_ip1_ip1 = R.GetRealPart(i+1,i+1);

        const Real deltaBound =
          (rho_ip1_ip1*rho_ip1_ip1+rho_i_ip1*rho_i_ip1)/(rho_i_i*rho_i_i);
 
        delta = Min(delta,deltaBound);
    }

    // Ensure that, for all 0 <= l < Min(m,n) and l < k < n,
    //
    //    | R(l,k) | <= phi(F) eta R(l,l),
    //
    // unless a weak reduction was requested in which case k=l+1.
    //
    // TODO: Decide if m < n requires checking the k=m-1 case.
    //
    // NOTE: phi(F) is 1 for real F and sqrt(2) for complex F.
    //
    Real eta = 0;
    if( ctrl.variant == LLL_WEAK )
    {
        for( Int i=0; i<minDim-1; ++i )
        {
            const F rho_ii = R.Get(i,i);
            if( Abs(rho_ii) <= ctrl.zeroTol )
                continue;
            else
                eta = Max(eta,Abs(R.Get(i,i+1)/rho_ii));
        }
    }
    else
    {
        for( Int i=0; i<minDim-1; ++i )
        {
            const F rho_ii = R.Get(i,i);
            if( Abs(rho_ii) <= ctrl.zeroTol )
                continue;
            else
                for( Int j=i+1; j<n; ++j )
                    eta = Max(eta,Abs(R.Get(i,j)/rho_ii));
        }
    }
    eta /= ( IsComplex<F>::value ? Sqrt(Real(2)) : Real(1) );

    return std::make_pair(delta,eta);
}

// Return the log of the absolute value of the determinant of the lattice
// (the sum of the logs of the nonzero diagonal entries of R)
template<typename F>
Base<F> LogVolume( const Matrix<F>& R )
{
    DEBUG_ONLY(CSE cse("lll::LogVolume"))
    typedef Base<F> Real;
    const Int m = R.Height();
    const Int n = R.Width();
    const Int minDim = Min(m,n);

    Real logVol = 0;
    for( Int j=0; j<minDim; ++j )
    {
        Real rho_j_j = R.GetRealPart(j,j);
        if( rho_j_j > Real(0) )
            logVol += Log(rho_j_j);
    }
    return logVol;
}

} // namespace lll

} // namespace El

#include <El/number_theory/lattice/LLL/Left.hpp>
#include <El/number_theory/lattice/LLL/Right.hpp>

namespace El {

template<typename Z, typename F>
LLLInfo<Base<F>> LLLWithQ
( Matrix<Z>& B,
  Matrix<Z>& U,
  Matrix<F>& QR,
  Matrix<F>& t,
  Matrix<Base<F>>& d,
  const LLLCtrl<Base<F>>& ctrl )
{
    DEBUG_ONLY(CSE cse("LLLWithQ"))
    typedef Base<F> Real;
    const Int n = B.Width();

    if( ctrl.jumpstart )
    {
        if( U.Height() != n || U.Width() != n )
            LogicError("U should have been n x n on input");
    }
    else
    {
        Identity( U, n, n ); 
    }

    if( ctrl.recursive && ctrl.cutoff < n )
        return RecursiveLLLWithQ( B, U, QR, t, d, ctrl );

    if( ctrl.delta < Real(1)/Real(2) )
        LogicError("delta is assumed to be at least 1/2");
    if( ctrl.eta <= Real(1)/Real(2) || ctrl.eta >= Sqrt(ctrl.delta) )
        LogicError
        ("eta=",ctrl.eta," should be in (1/2,sqrt(delta)=",
         Sqrt(ctrl.delta),")");

    Int firstSwap = n;
    if( ctrl.presort )
    {
        if( ctrl.jumpstart )
            LogicError("Cannot combine jumpstarting with presorting");
        QRCtrl<Base<Z>> qrCtrl;
        qrCtrl.smallestFirst = ctrl.smallestFirst;

        auto BCopy = B;
        Matrix<Z> tPre;
        Matrix<Base<Z>> dPre;
        Permutation Omega;
        // TODO: Add support for qr::ProxyHouseholder as well
        El::QR( BCopy, tPre, dPre, Omega, qrCtrl );
        Omega.PermuteCols( B );
        Omega.PermuteCols( U );

        // TODO: Do not use such a pessimistic lower bound
        firstSwap = 0;
    }

    const bool formU = true;
    LLLInfo<Real> info;
    if( ctrl.variant == LLL_DEEP_REDUCE )
        info = lll::LeftDeepReduceAlg( B, U, QR, t, d, formU, ctrl );
    else if( ctrl.variant == LLL_DEEP )
        return lll::LeftDeepAlg( B, U, QR, t, d, formU, ctrl );
<<<<<<< HEAD
    else if ( ctrl.rightLooking )
        return lll::RightAlg( B, U, QR, t, d, formU, ctrl );
=======
>>>>>>> 849ba05f
    else
        info = lll::LeftAlg( B, U, QR, t, d, formU, ctrl );

    info.firstSwap = Min(info.firstSwap,firstSwap);
    return info;
}

template<typename Z, typename F>
LLLInfo<Base<F>> LLL
( Matrix<Z>& B,
  Matrix<Z>& U,
  Matrix<F>& R,
  const LLLCtrl<Base<F>>& ctrl )
{
    DEBUG_ONLY(CSE cse("LLL"))
    if( ctrl.jumpstart && ctrl.startCol > 0 )
        LogicError("Cannot jumpstart from this interface");
    typedef Base<F> Real;
    Matrix<F> t;
    Matrix<Real> d;
    auto info = LLLWithQ( B, U, R, t, d, ctrl );
    MakeTrapezoidal( UPPER, R );
    return info;
}

template<typename Z, typename F>
LLLInfo<Base<F>>
LLLWithQ
( Matrix<Z>& B,
  Matrix<F>& QR,
  Matrix<F>& t,
  Matrix<Base<F>>& d,
  const LLLCtrl<Base<F>>& ctrl )
{
    DEBUG_ONLY(CSE cse("LLLWithQ"))
    typedef Base<F> Real;
    const Int n = B.Width();
    if( ctrl.recursive && ctrl.cutoff < n )
        return RecursiveLLLWithQ( B, QR, t, d, ctrl );

    if( ctrl.delta < Real(1)/Real(2) )
        LogicError("delta is assumed to be at least 1/2");
    if( ctrl.eta <= Real(1)/Real(2) || ctrl.eta >= Sqrt(ctrl.delta) )
        LogicError
        ("eta=",ctrl.eta," should be in (1/2,sqrt(delta)=",
         Sqrt(ctrl.delta),")");

    Int firstSwap = n;
    if( ctrl.presort )
    {
        if( ctrl.jumpstart )
            LogicError("Cannot combine jumpstarting with presorting");

        QRCtrl<Base<Z>> qrCtrl;
        qrCtrl.smallestFirst = ctrl.smallestFirst;

        auto BCopy = B;
        Matrix<Z> tPre;
        Matrix<Base<Z>> dPre;
        Permutation Omega;
        // TODO: Add support for qr::ProxyHouseholder as well
        El::QR( BCopy, tPre, dPre, Omega, qrCtrl );
        Omega.PermuteCols( B );

        // TODO: Do not use such a pessimistic lower bound
        firstSwap = 0;
    }

    const bool formU = false;
    Matrix<Z> U;
    if( ctrl.variant == LLL_DEEP_REDUCE )
    {
        // Start with standard LLL
        auto infoReg = lll::LeftAlg( B, U, QR, t, d, formU, ctrl );
        firstSwap = Min(firstSwap,infoReg.firstSwap);

        // Move up from standard to deep
        auto ctrlMod( ctrl );
        ctrlMod.jumpstart = true;
        ctrlMod.startCol = 0;
        auto infoDeep = lll::LeftDeepAlg( B, U, QR, t, d, formU, ctrlMod ); 
        firstSwap = Min(firstSwap,infoDeep.firstSwap);

        // Move up from deep insertion to deep reduction
        auto infoDeepRed =
          lll::LeftDeepReduceAlg( B, U, QR, t, d, formU, ctrlMod ); 
        firstSwap = Min(firstSwap,infoDeepRed.firstSwap);

        infoDeepRed.numSwaps += infoReg.numSwaps + infoDeep.numSwaps;
        infoDeepRed.firstSwap = firstSwap;
        return infoDeepRed;
    }
    else if( ctrl.variant == LLL_DEEP )
    {
        // Start with standard LLL
        auto infoReg = lll::LeftAlg( B, U, QR, t, d, formU, ctrl );
        firstSwap = Min(firstSwap,infoReg.firstSwap);

        // Move from standard to deep insertion
        auto ctrlMod( ctrl );
        ctrlMod.jumpstart = true;
        ctrlMod.startCol = 0;
        auto infoDeep = lll::LeftDeepAlg( B, U, QR, t, d, formU, ctrlMod ); 
        firstSwap = Min(firstSwap,infoDeep.firstSwap);

        infoDeep.numSwaps += infoReg.numSwaps;
        infoDeep.firstSwap = firstSwap;
        return infoDeep;
    }
    else if ( ctrl.rightLooking )
        return lll::RightAlg( B, U, QR, t, d, formU, ctrl );
    else
        return lll::LeftAlg( B, U, QR, t, d, formU, ctrl );
}

template<typename Z, typename F>
LLLInfo<Base<F>>
LLL
( Matrix<Z>& B,
  Matrix<F>& R,
  const LLLCtrl<Base<F>>& ctrl )
{
    DEBUG_ONLY(CSE cse("LLL"))
    if( ctrl.jumpstart && ctrl.startCol > 0 )
        LogicError("Cannot jumpstart from this interface");
    typedef Base<F> Real;
    Matrix<F> t;
    Matrix<Real> d;
    auto info = LLLWithQ( B, R, t, d, ctrl );
    MakeTrapezoidal( UPPER, R );
    return info;
}

// Emulate the flavor of quicksort/mergesort by recursively splitting the 
// vectors in half, applying LLL to each half, and merging the halves
// by running LLL on the interwoven reduced basis vectors
// (notice that this should allow the highest levels to often run at a lower
//  precision since the reduced basis vectors are likely to be much smaller, 
//  especially with SVP challenge lattices).
//
// C.f. The analogue of Lehmer's version of Euclid's algorithm that Schnorr
// mentions at the end of "Progress on LLL and Lattice Reduction".
//
// NOTE: Until Complex<BigFloat> exists, we must have different implementations
//       for real and complex F

// TODO: Provide a way to display when changing precision without showing
//       all of the backtracks and deep insertions.

template<typename F>
bool IsInteger( const Matrix<F>& A )
{
    DEBUG_ONLY(CSE cse("IsInteger"))
    const Int m = A.Height();
    const Int n = A.Width();
    const F* ABuf = A.LockedBuffer();
    const Int ALDim = A.LDim();

    for( Int j=0; j<n; ++j ) 
        for( Int i=0; i<m; ++i )
            if( ABuf[i+j*ALDim] != Round(ABuf[i+j*ALDim]) )
                return false;
    return true;
}

namespace lll {

template<typename Z, typename F, typename RealZLower, typename RealLower>
LLLInfo<RealLower>
LowerPrecisionMerge
( const Matrix<Z>& CL,
  const Matrix<Z>& CR,
        Matrix<Z>& B,
        Matrix<Z>& U,
        Matrix<F>& QR,
        Matrix<F>& t,
        Matrix<Base<F>>& d,
        bool maintainU,
  const LLLCtrl<Base<F>>& ctrl )
{
    DEBUG_ONLY(CSE cse("lll::LowerPrecisionMerge"))
    typedef ConvertBase<F,RealLower> FLower;
    typedef ConvertBase<Z,RealZLower> ZLower;
    const string typeStringF = TypeName<RealLower>();
    const string typeStringZ = TypeName<RealZLower>();

    const Int n = B.Width();
    const Int firstHalf = n-(n/2);

    if( ctrl.progress || ctrl.time )
    {
        Output("  Dropping B  to " + typeStringZ);
        Output("  Dropping QR to " + typeStringF);
    }
    Matrix<ZLower> BLower;
    BLower.Resize( B.Height(), n );
    
    // Interleave CL and CR to reform B before running LLL again
    // NOTE: This does not seem to make a substantial difference
    for( Int jSub=0; jSub<n/2; ++jSub )
    {
        auto cL = CL( ALL, IR(jSub) );
        auto cR = CR( ALL, IR(jSub) );
        auto bL = BLower( ALL, IR(2*jSub) );
        auto bR = BLower( ALL, IR(2*jSub+1) );
        Copy( cL, bL );
        Copy( cR, bR );
    }
    if( firstHalf > n/2 )
    {
        auto cL = CL( ALL, IR(firstHalf-1) );
        auto bL = BLower( ALL, IR(n-1) );
        Copy( cL, bL );
    }
<<<<<<< HEAD
    
=======
 
>>>>>>> 849ba05f
    LLLCtrl<RealLower> ctrlLower( ctrl );
    ctrlLower.recursive = false;
    RealLower eps = limits::Epsilon<RealLower>();
    RealLower minEta = RealLower(1)/RealLower(2)+Pow(eps,RealLower(0.9));
    ctrlLower.eta = Max(minEta,ctrlLower.eta);
    Timer timer;
    Matrix<FLower> QRLower;
    if( ctrl.time )
        timer.Start();
    LLLInfo<RealLower> infoLower;
    Matrix<ZLower> UNewLower;
    Matrix<FLower> tLower;
    Matrix<RealLower> dLower;
    if( maintainU )
        infoLower =
          LLLWithQ( BLower, UNewLower, QRLower, tLower, dLower, ctrlLower );
    else
        infoLower =
          LLLWithQ( BLower, QRLower, tLower, dLower, ctrlLower );
    if( ctrl.time )
        Output("  (" + typeStringZ + "," + typeStringF + ") LLL took ",timer.Stop()," seconds");
    Copy( BLower, B );
    Copy( QRLower, QR );
    Copy( tLower, t );
    Copy( dLower, d );

    if( maintainU )
    {
        Matrix<Z> UNew;
        Copy( UNewLower, UNew );
        auto UCopy( U );
        Gemm( NORMAL, NORMAL, Z(1), UCopy, UNew, Z(0), U );
    }

    return infoLower;
}

template<typename Z, typename F, typename RealLower>
bool TryLowerPrecisionMerge
( const Matrix<Z>& CL,
  const Matrix<Z>& CR,
        Matrix<Z>& B,
        Matrix<Z>& U,
        Matrix<F>& QR,
        Matrix<F>& t,
        Matrix<Base<F>>& d,
        bool maintainU,
  const LLLCtrl<Base<F>>& ctrl,
        unsigned neededPrec,
        LLLInfo<Base<F>>& info )
{
    bool succeeded = false;
    if( MantissaIsLonger<Base<Z>,RealLower>::value &&
        MantissaBits<RealLower>::value >= neededPrec )
    {
        try
        {
            if (MantissaIsLonger<F,RealLower>::value)
            {
                info = LowerPrecisionMerge<Z,F,RealLower,RealLower>
                  ( CL, CR, B, U, QR, t, d, maintainU, ctrl );
            }
            else
            {
                info = LowerPrecisionMerge<Z,F,RealLower,F>
                  ( CL, CR, B, U, QR, t, d, maintainU, ctrl );
            }
            succeeded = true;
        }
        catch( std::exception& e )
        { Output("e.what()=",e.what()); }
    }
    return succeeded;
}

#ifdef EL_HAVE_MPC
template<typename Z,typename F>
bool TryLowerPrecisionBigFloatMerge
( const Matrix<Z>& CL,
  const Matrix<Z>& CR,
        Matrix<Z>& B,
        Matrix<Z>& U,
        Matrix<F>& QR,
        Matrix<F>& t,
        Matrix<Base<F>>& d,
        bool maintainU,
  const LLLCtrl<Base<F>>& ctrl,
        unsigned neededPrec,
        LLLInfo<Base<F>>& info )
{
    bool succeeded = false;
    if( !IsFixedPrecision<Base<F>>::value )
    {
        // Only move down to a lower-precision MPFR type if the jump is
        // substantial. The current value has been naively chosen.
        const mpfr_prec_t minPrecDiff = 32;
        mpfr_prec_t inputPrec = mpc::Precision();
        if( neededPrec <= inputPrec-minPrecDiff )
        {
            mpc::SetPrecision( neededPrec );
            try
            {
                info = LowerPrecisionMerge<Z,F,BigFloat,F>
                  ( CL, CR, B, U, QR, t, d, maintainU, ctrl );
                succeeded = true;
            }
            catch( std::exception& e )
            {
                Output("e.what()=",e.what());
            }
            mpc::SetPrecision( inputPrec );
        }
    }
    return succeeded;
}
#endif

template<typename ZReal, typename Real>
LLLInfo<Real>
RecursiveHelper
( Matrix<ZReal>& B,
  Matrix<ZReal>& U,
  Matrix<Real>& QR,
  Matrix<Real>& t,
  Matrix<Real>& d,
  Int numShuffles,
  bool maintainU,
  const LLLCtrl<Real>& ctrl )
{
    DEBUG_ONLY(CSE cse("lll::RecursiveHelper"))

    typedef Real F;
    typedef ZReal Z;
    const Int n = B.Width();
    if( n < ctrl.cutoff )
    {
        auto ctrlMod( ctrl );
        ctrlMod.recursive = false;
        if( maintainU )
            return LLLWithQ( B, U, QR, t, d, ctrlMod );
        else
            return LLLWithQ( B, QR, t, d, ctrlMod );
    }
    Timer timer;

    LLLInfo<Real> info;
    info.numSwaps = 0;
    // NOTE: We can assume that the following lower bound should essentially
    //       always be tight.
    info.firstSwap = 0;
    for( Int shuffle=0; shuffle<=numShuffles; ++shuffle )
    {
        if( ctrl.progress || ctrl.time )
            Output("Shuffle=",shuffle);
        auto C( B ); 

        const Int firstHalf = n-(n/2);
        Range<Int> indL(0,firstHalf), indR(firstHalf,n);
        auto CL = C( ALL, indL );
        auto CR = C( ALL, indR );

        double leftTime;
        if( ctrl.time )
            timer.Start();
        LLLInfo<Real> leftInfo;
        if( maintainU )
        {
            Matrix<Z> ULNew;
            Matrix<F> QRL, tL;
            Matrix<Real> dL;
            leftInfo = RecursiveLLLWithQ( CL, ULNew, QRL, tL, dL, ctrl );

            auto UL = U( ALL, indL );
            auto ULCopy( UL );
            Gemm( NORMAL, NORMAL, Z(1), ULCopy, ULNew, Z(0), UL );
        }
        else
        {
            Matrix<F> QRL, tL;
            Matrix<Real> dL;
            leftInfo = RecursiveLLLWithQ( CL, QRL, tL, dL, ctrl ); 
        }
        if( ctrl.time )
        {
            leftTime = timer.Stop(); 
            timer.Start();
        }

        double rightTime;
        LLLInfo<Real> rightInfo;
        if( maintainU )
        {
            Matrix<Z> URNew;
            Matrix<F> QRR, tR;
            Matrix<Real> dR;
            rightInfo = RecursiveLLLWithQ( CR, URNew, QRR, tR, dR, ctrl );

            auto UR = U( ALL, indR );
            auto URCopy( UR );
            Gemm( NORMAL, NORMAL, Z(1), URCopy, URNew, Z(0), UR );
        }
        else
        {
            Matrix<F> QRR, tR;
            Matrix<Real> dR;
            rightInfo = RecursiveLLLWithQ( CR, QRR, tR, dR, ctrl );
        }
        if( ctrl.time )
            rightTime = timer.Stop();

        info.numSwaps += leftInfo.numSwaps + rightInfo.numSwaps;
        if( ctrl.progress || ctrl.time )
        {
            Output("n=",n);
            Output("  left swaps=",leftInfo.numSwaps);
            Output("  right swaps=",rightInfo.numSwaps);
        }
        if( ctrl.time )
        {
            Output("  left time:  ",leftTime," seconds");
            Output("  right time: ",rightTime," seconds");
        }

        const bool isInteger = IsInteger( C );

        bool succeeded = false;
        Int numPrevSwaps = info.numSwaps;
        if( isInteger )
        {
<<<<<<< HEAD
			// Can we use QR for this without recomputing norms?
			Matrix<F> CLF;
			Copy(CL, CLF);
			Matrix<F> CRF;
			Copy(CR, CRF);
			const Real CLOneNorm = OneNorm( CLF );
			const Real CROneNorm = OneNorm( CRF );
			const Real CLMaxNorm = MaxNorm( CLF );
			const Real CRMaxNorm = MaxNorm( CRF );
            //const ZReal CLOneNorm = OneNorm( CL );
            //const ZReal CROneNorm = OneNorm( CR );
            //const ZReal CLMaxNorm = MaxNorm( CL );
            //const ZReal CRMaxNorm = MaxNorm( CR );
			// TODO: Incorporate norm of U if maintaining U
=======
            // Can we use QR for this without recomputing norms?
            Matrix<F> CLF;
            Copy(CL, CLF);
            Matrix<F> CRF;
            Copy(CR, CRF);
            const Real CLOneNorm = OneNorm( CLF );
            const Real CROneNorm = OneNorm( CRF );
            const Real CLMaxNorm = MaxNorm( CLF );
            const Real CRMaxNorm = MaxNorm( CRF );
            // TODO: Incorporate norm of U if maintaining U
>>>>>>> 849ba05f
            if( ctrl.progress )
            {
			    Output("  || C_L ||_1 = ",CLOneNorm);
                Output("  || C_R ||_1 = ",CROneNorm);
                Output("  || C_L ||_max = ",CLMaxNorm);
                Output("  || C_R ||_max = ",CRMaxNorm);
            }
<<<<<<< HEAD
			const Real COneNorm = Max(CLOneNorm,CROneNorm);
			const Real fudge = ctrl.precisionFudge; // TODO: Make tunable
			const unsigned neededPrec = unsigned(Ceil(Log2(COneNorm)*fudge));
			if( ctrl.progress || ctrl.time )
			{
				Output("  || C ||_1 = ",COneNorm);
				Output("  Needed precision: ",neededPrec);
			}
=======
            const Real COneNorm = Max(CLOneNorm,CROneNorm);
            const Real fudge = ctrl.precisionFudge; // TODO: Make tunable
            const unsigned neededPrec = unsigned(Ceil(Log2(COneNorm)*fudge));
            if( ctrl.progress || ctrl.time )
            {
                Output("  || C ||_1 = ",COneNorm);
                Output("  Needed precision: ",neededPrec);
            }
>>>>>>> 849ba05f

            succeeded = TryLowerPrecisionMerge<Z,F,float>
              ( CL, CR, B, U, QR, t, d, maintainU, ctrl, neededPrec, info );
            if( !succeeded )
                succeeded = TryLowerPrecisionMerge<Z,F,double>
                  ( CL, CR, B, U, QR, t, d, maintainU, ctrl, neededPrec, info );
#ifdef EL_HAVE_QD
            if( !succeeded )
                succeeded = TryLowerPrecisionMerge<Z,F,DoubleDouble>
                  ( CL, CR, B, U, QR, t, d, maintainU, ctrl, neededPrec, info );
            if( !succeeded )
                succeeded = TryLowerPrecisionMerge<Z,F,QuadDouble>
                  ( CL, CR, B, U, QR, t, d, maintainU, ctrl, neededPrec, info );
#elif defined(EL_HAVE_QUAD)
            if( !succeeded )
                succeeded = TryLowerPrecisionMerge<Z,F,Quad>
                  ( CL, CR, B, U, QR, t, d, maintainU, ctrl, neededPrec, info );
#endif
#ifdef EL_HAVE_MPC
            if( !succeeded )
                succeeded = TryLowerPrecisionBigFloatMerge<Z,F>
                  ( CL, CR, B, U, QR, t, d, maintainU, ctrl, neededPrec, info );
#endif

            if( succeeded )
                info.numSwaps += numPrevSwaps;
        }
        // TODO: Allow for dropping with non-integer coefficients?

        if( !succeeded )
<<<<<<< HEAD
        {        
=======
        { 
>>>>>>> 849ba05f
            // Interleave CL and CR to reform B before running LLL again
            for( Int jSub=0; jSub<n/2; ++jSub )
            {
                auto cL = CL( ALL, IR(jSub) );
                auto cR = CR( ALL, IR(jSub) ); 
                auto bL = B( ALL, IR(2*jSub) );
                auto bR = B( ALL, IR(2*jSub+1) );
                bL = cL;
                bR = cR;
            }
            if( firstHalf > n/2 )
            {
                auto cL = CL( ALL, IR(firstHalf-1) );
                auto bL = B( ALL, IR(n-1) ); 
                bL = cL;
            }
            
            auto ctrlMod( ctrl );
            ctrlMod.jumpstart = true;
            ctrlMod.startCol = 0;
            ctrlMod.recursive = false;
            if( maintainU )
            {
                auto UCopy( U );
                auto UL = U( ALL, indL );
                auto UR = U( ALL, indR );
                auto UCopyL = UCopy( ALL, indL );
                auto UCopyR = UCopy( ALL, indR );
                for( Int jSub=0; jSub<n/2; ++jSub )
                {
                    auto uCopyL = UCopyL( ALL, IR(jSub) );
                    auto uCopyR = UCopyR( ALL, IR(jSub) );
                    auto uL = UL( ALL, IR(2*jSub) );
                    auto uR = UR( ALL, IR(2*jSub+1) );
                    uL = uCopyL;
                    uR = uCopyR;
                }
                if( firstHalf > n/2 )
                {
                    auto uCopyL = UCopyL( ALL, IR(firstHalf-1) );
                    auto uL = U( ALL, IR(n-1) );
                    uL = uCopyL;
                }
                
                info = LLLWithQ( B, U, QR, t, d, ctrlMod );
            }
            else
            {
                info = LLLWithQ( B, QR, t, d, ctrlMod );
            }
            info.numSwaps += numPrevSwaps;
        }
    }
    return info;
}

// Same as the above, but with the Complex<BigFloat> datatype avoided
template<typename Real>
LLLInfo<Real>
RecursiveHelper
( Matrix<Complex<Real>>& B,
  Matrix<Complex<Real>>& U,
  Matrix<Complex<Real>>& QR,
  Matrix<Complex<Real>>& t,
  Matrix<Real>& d,
  Int numShuffles,
  bool maintainU,
  const LLLCtrl<Real>& ctrl )
{
    DEBUG_ONLY(CSE cse("lll::RecursiveHelper"))

    typedef Complex<Real> F;
    const Int n = B.Width();
    if( n < ctrl.cutoff )
    {
        auto ctrlMod( ctrl );
        ctrlMod.recursive = false;
        if( maintainU )
            return LLLWithQ( B, U, QR, t, d, ctrlMod );
        else
            return LLLWithQ( B, QR, t, d, ctrlMod );
    }
    Timer timer;

    LLLInfo<Real> info;
    info.numSwaps = 0;
    // NOTE: We can assume that the following lower bound should essentially
    //       always be tight.
    info.firstSwap = 0;
    for( Int shuffle=0; shuffle<=numShuffles; ++shuffle )
    {
        if( ctrl.progress || ctrl.time )
            Output("Shuffle=",shuffle);
        auto C( B ); 

        const Int firstHalf = n-(n/2);
        Range<Int> indL(0,firstHalf), indR(firstHalf,n);
        auto CL = C( ALL, indL );
        auto CR = C( ALL, indR );

        double leftTime;
        if( ctrl.time )
            timer.Start();
        LLLInfo<Real> leftInfo;
        if( maintainU )
        {
            Matrix<F> ULNew, QRL, tL;
            Matrix<Real> dL;
            leftInfo = RecursiveLLLWithQ( CL, ULNew, QRL, tL, dL, ctrl );

            auto UL = U( ALL, indL );
            auto ULCopy( UL );
            Gemm( NORMAL, NORMAL, F(1), ULCopy, ULNew, F(0), UL );
        }
        else
        {
            Matrix<F> QRL, tL;
            Matrix<Real> dL;
            leftInfo = RecursiveLLLWithQ( CL, QRL, tL, dL, ctrl );
        }
        if( ctrl.time )
        {
            leftTime = timer.Stop();
            timer.Start();
        }

        double rightTime;
        LLLInfo<Real> rightInfo;
        if( maintainU )
        {
            Matrix<F> URNew, QRR, tR;
            Matrix<Real> dR;
            rightInfo = RecursiveLLLWithQ( CR, URNew, QRR, tR, dR, ctrl );

            auto UR = U( ALL, indR );
            auto URCopy( UR );
            Gemm( NORMAL, NORMAL, F(1), URCopy, URNew, F(0), UR );
        }
        else
        {
            Matrix<F> QRR, tR;
            Matrix<Real> dR;
            rightInfo = RecursiveLLLWithQ( CR, QRR, tR, dR, ctrl );
        }
        if( ctrl.time )
            rightTime = timer.Stop();

        info.numSwaps += leftInfo.numSwaps + rightInfo.numSwaps;
        if( ctrl.progress || ctrl.time )
        {
            Output("n=",n);
            Output("  left swaps=",leftInfo.numSwaps);
            Output("  right swaps=",rightInfo.numSwaps);
        }
        if( ctrl.time )
        {
            Output("  left time:  ",leftTime," seconds");
            Output("  right time: ",rightTime," seconds");
        }

        const bool isInteger = IsInteger( C );

        bool succeeded = false;
        Int numPrevSwaps = info.numSwaps;
        if( isInteger )
        {
            // TODO: Incorporate U norm
            const Real CLOneNorm = OneNorm( CL );
            const Real CROneNorm = OneNorm( CR );
            const Real CLMaxNorm = MaxNorm( CL );
            const Real CRMaxNorm = MaxNorm( CR );
            if( ctrl.progress )
            {
                Output("  || C_L ||_1 = ",CLOneNorm);
                Output("  || C_R ||_1 = ",CROneNorm);
                Output("  || C_L ||_max = ",CLMaxNorm);
                Output("  || C_R ||_max = ",CRMaxNorm);
            }

            const Real COneNorm = Max(CLOneNorm,CROneNorm);
            const Real fudge = 2; // TODO: Make tunable
            const unsigned neededPrec = unsigned(Ceil(Log2(COneNorm)*fudge));
            if( ctrl.progress || ctrl.time )
            {
                Output("  || C ||_1 = ",COneNorm);
                Output("  Needed precision: ",neededPrec);
            }

            succeeded = TryLowerPrecisionMerge<float>
              ( CL, CR, B, U, QR, t, d, maintainU, ctrl, neededPrec, info );
            if( !succeeded )
                succeeded = TryLowerPrecisionMerge<double>
                  ( CL, CR, B, U, QR, t, d, maintainU, ctrl, neededPrec, info );
            // There is not yet support for Complex<{Quad,Double}Double>
#ifdef EL_HAVE_QUAD
            if( !succeeded )
                succeeded = TryLowerPrecisionMerge<Quad>
                  ( CL, CR, B, U, QR, t, d, maintainU, ctrl, neededPrec, info );
#endif

            if( succeeded )
                info.numSwaps += numPrevSwaps;
        }
        // TODO: Allow for dropping with non-integer coefficients?

        if( !succeeded )
        {            
            // Interleave CL and CR to reform B before running LLL again
            for( Int jSub=0; jSub<n/2; ++jSub )
            {
                auto cL = CL( ALL, IR(jSub) );
                auto cR = CR( ALL, IR(jSub) ); 
                auto bL = B( ALL, IR(2*jSub) );
                auto bR = B( ALL, IR(2*jSub+1) );
                bL = cL;
                bR = cR;
            }
            if( firstHalf > n/2 )
            {
                auto cL = CL( ALL, IR(firstHalf-1) );
                auto bL = B( ALL, IR(n-1) ); 
                bL = cL;
            }
            
            auto ctrlMod( ctrl );
            ctrlMod.jumpstart = true;
            ctrlMod.startCol = 0;
            ctrlMod.recursive = false;
            if( maintainU )
            {
                auto UCopy( U );
                auto UL = U( ALL, indL );
                auto UR = U( ALL, indR );
                auto UCopyL = UCopy( ALL, indL );
                auto UCopyR = UCopy( ALL, indR );
                for( Int jSub=0; jSub<n/2; ++jSub )
                {
                    auto uCopyL = UCopyL( ALL, IR(jSub) );
                    auto uCopyR = UCopyR( ALL, IR(jSub) );
                    auto uL = UL( ALL, IR(2*jSub) );
                    auto uR = UR( ALL, IR(2*jSub+1) );
                    uL = uCopyL;
                    uR = uCopyR;
                }
                if( firstHalf > n/2 )
                {
                    auto uCopyL = UCopyL( ALL, IR(firstHalf-1) );
                    auto uL = U( ALL, IR(n-1) );
                    uL = uCopyL;
                }

                info = LLLWithQ( B, U, QR, t, d, ctrlMod );
            }
            else
            {
                info = LLLWithQ( B, QR, t, d, ctrlMod );
            }
            info.numSwaps += numPrevSwaps;
        }
    }
    return info;
}

} // namespace lll

template<typename Z, typename F>
LLLInfo<Base<F>>
RecursiveLLLWithQ
( Matrix<Z>& B,
  Matrix<F>& QR,
  Matrix<F>& t,
  Matrix<Base<F>>& d,
  const LLLCtrl<Base<F>>& ctrl )
{
    DEBUG_ONLY(CSE cse("RecursiveLLLWithQ"))
    if( ctrl.jumpstart && ctrl.startCol > 0 )
        Output("Warning: Recursive LLL ignores jumpstarts");
    auto ctrlMod( ctrl );
    ctrlMod.jumpstart = false;

    // TODO: Make this runtime-tunable
    Int numShuffles = 1;
    Matrix<Z> U;
    bool maintainU=false;
    return
      lll::RecursiveHelper( B, U, QR, t, d, numShuffles, maintainU, ctrlMod );
}

template<typename Z, typename F>
LLLInfo<Base<F>>
RecursiveLLLWithQ
( Matrix<Z>& B,
  Matrix<Z>& U,
  Matrix<F>& QR,
  Matrix<F>& t,
  Matrix<Base<F>>& d,
  const LLLCtrl<Base<F>>& ctrl )
{
    DEBUG_ONLY(CSE cse("RecursiveLLL"))
    if( ctrl.jumpstart && ctrl.startCol > 0 )
        Output("Warning: Recursive LLL ignores jumpstarts");
    auto ctrlMod( ctrl );
    ctrlMod.jumpstart = false;

    // TODO: Make this runtime-tunable
    Int numShuffles = 1;
    bool maintainU=true;
    return lll::RecursiveHelper
      ( B, U, QR, t, d, numShuffles, maintainU, ctrlMod );
}

template<typename Z, typename F>
LLLInfo<Base<F>>
LLL
( Matrix<Z>& B,
  const LLLCtrl<Base<F>>& ctrl )
{
    DEBUG_ONLY(CSE cse("LLL"))
    if( ctrl.jumpstart && ctrl.startCol > 0 )
        LogicError("Cannot jumpstart LLL from this interface");
    Matrix<F> R;
    return LLL( B, R, ctrl );
}

template<typename Z>
void DeepColSwap( Matrix<Z>& B, Int i, Int k )
{
    const Int m = B.Height();
    auto bi = B( ALL, IR(i) );
    auto bk = B( ALL, IR(k) );
    auto bkCopy( bk );

    Z* BBuf = B.Buffer();
    const Int BLDim = B.LDim();
    for( Int l=k-1; l>=i; --l )
        blas::Copy( m, &BBuf[l*BLDim], 1, &BBuf[(l+1)*BLDim], 1 );

    bi = bkCopy;
}

template<typename Z>
void DeepRowSwap( Matrix<Z>& B, Int i, Int k )
{
    const Int n = B.Width();
    auto bi = B( IR(i), ALL );
    auto bk = B( IR(k), ALL );
    auto bkCopy( bk );

    Z* BBuf = B.Buffer();
    const Int BLDim = B.LDim();
    for( Int l=k-1; l>=i; --l )
        blas::Copy( n, &BBuf[l], BLDim, &BBuf[l+1], BLDim );

    bi = bkCopy;
}

} // namespace El

#endif // ifndef EL_LATTICE_LLL_HPP<|MERGE_RESOLUTION|>--- conflicted
+++ resolved
@@ -69,14 +69,7 @@
 static Timer stepTimer, houseStepTimer,
        houseViewTimer, houseReflectTimer,
        applyHouseTimer, roundTimer,
-<<<<<<< HEAD
-       formSInvTimer, formQRTimer,
-       applyGivensTimer, copyGivensTimer,
-       formGivensTimer, colNormTimer,
-       negateRowTimer, LLLTimer;
-=======
        formSInvTimer, normTimer;
->>>>>>> 849ba05f
 
 // Return the achieved delta and eta reduction properties
 template<typename F>
@@ -196,17 +189,6 @@
     DEBUG_ONLY(CSE cse("LLLWithQ"))
     typedef Base<F> Real;
     const Int n = B.Width();
-
-    if( ctrl.jumpstart )
-    {
-        if( U.Height() != n || U.Width() != n )
-            LogicError("U should have been n x n on input");
-    }
-    else
-    {
-        Identity( U, n, n ); 
-    }
-
     if( ctrl.recursive && ctrl.cutoff < n )
         return RecursiveLLLWithQ( B, U, QR, t, d, ctrl );
 
@@ -216,6 +198,16 @@
         LogicError
         ("eta=",ctrl.eta," should be in (1/2,sqrt(delta)=",
          Sqrt(ctrl.delta),")");
+
+    if( ctrl.jumpstart )
+    {
+        if( U.Height() != n || U.Width() != n )
+            LogicError("U should have been n x n on input");
+    }
+    else
+    {
+        Identity( U, n, n ); 
+    }
 
     Int firstSwap = n;
     if( ctrl.presort )
@@ -244,11 +236,8 @@
         info = lll::LeftDeepReduceAlg( B, U, QR, t, d, formU, ctrl );
     else if( ctrl.variant == LLL_DEEP )
         return lll::LeftDeepAlg( B, U, QR, t, d, formU, ctrl );
-<<<<<<< HEAD
-    else if ( ctrl.rightLooking )
-        return lll::RightAlg( B, U, QR, t, d, formU, ctrl );
-=======
->>>>>>> 849ba05f
+    else if( ctrl.rightLooking )
+        info = lll::RightAlg( B, U, QR, t, d, formU, ctrl );
     else
         info = lll::LeftAlg( B, U, QR, t, d, formU, ctrl );
 
@@ -358,7 +347,7 @@
         infoDeep.firstSwap = firstSwap;
         return infoDeep;
     }
-    else if ( ctrl.rightLooking )
+    else if( ctrl.rightLooking )
         return lll::RightAlg( B, U, QR, t, d, formU, ctrl );
     else
         return lll::LeftAlg( B, U, QR, t, d, formU, ctrl );
@@ -463,11 +452,7 @@
         auto bL = BLower( ALL, IR(n-1) );
         Copy( cL, bL );
     }
-<<<<<<< HEAD
-    
-=======
  
->>>>>>> 849ba05f
     LLLCtrl<RealLower> ctrlLower( ctrl );
     ctrlLower.recursive = false;
     RealLower eps = limits::Epsilon<RealLower>();
@@ -697,22 +682,6 @@
         Int numPrevSwaps = info.numSwaps;
         if( isInteger )
         {
-<<<<<<< HEAD
-			// Can we use QR for this without recomputing norms?
-			Matrix<F> CLF;
-			Copy(CL, CLF);
-			Matrix<F> CRF;
-			Copy(CR, CRF);
-			const Real CLOneNorm = OneNorm( CLF );
-			const Real CROneNorm = OneNorm( CRF );
-			const Real CLMaxNorm = MaxNorm( CLF );
-			const Real CRMaxNorm = MaxNorm( CRF );
-            //const ZReal CLOneNorm = OneNorm( CL );
-            //const ZReal CROneNorm = OneNorm( CR );
-            //const ZReal CLMaxNorm = MaxNorm( CL );
-            //const ZReal CRMaxNorm = MaxNorm( CR );
-			// TODO: Incorporate norm of U if maintaining U
-=======
             // Can we use QR for this without recomputing norms?
             Matrix<F> CLF;
             Copy(CL, CLF);
@@ -723,24 +692,13 @@
             const Real CLMaxNorm = MaxNorm( CLF );
             const Real CRMaxNorm = MaxNorm( CRF );
             // TODO: Incorporate norm of U if maintaining U
->>>>>>> 849ba05f
             if( ctrl.progress )
             {
-			    Output("  || C_L ||_1 = ",CLOneNorm);
+                Output("  || C_L ||_1 = ",CLOneNorm);
                 Output("  || C_R ||_1 = ",CROneNorm);
                 Output("  || C_L ||_max = ",CLMaxNorm);
                 Output("  || C_R ||_max = ",CRMaxNorm);
             }
-<<<<<<< HEAD
-			const Real COneNorm = Max(CLOneNorm,CROneNorm);
-			const Real fudge = ctrl.precisionFudge; // TODO: Make tunable
-			const unsigned neededPrec = unsigned(Ceil(Log2(COneNorm)*fudge));
-			if( ctrl.progress || ctrl.time )
-			{
-				Output("  || C ||_1 = ",COneNorm);
-				Output("  Needed precision: ",neededPrec);
-			}
-=======
             const Real COneNorm = Max(CLOneNorm,CROneNorm);
             const Real fudge = ctrl.precisionFudge; // TODO: Make tunable
             const unsigned neededPrec = unsigned(Ceil(Log2(COneNorm)*fudge));
@@ -749,7 +707,6 @@
                 Output("  || C ||_1 = ",COneNorm);
                 Output("  Needed precision: ",neededPrec);
             }
->>>>>>> 849ba05f
 
             succeeded = TryLowerPrecisionMerge<Z,F,float>
               ( CL, CR, B, U, QR, t, d, maintainU, ctrl, neededPrec, info );
@@ -780,11 +737,7 @@
         // TODO: Allow for dropping with non-integer coefficients?
 
         if( !succeeded )
-<<<<<<< HEAD
-        {        
-=======
         { 
->>>>>>> 849ba05f
             // Interleave CL and CR to reform B before running LLL again
             for( Int jSub=0; jSub<n/2; ++jSub )
             {
@@ -801,7 +754,7 @@
                 auto bL = B( ALL, IR(n-1) ); 
                 bL = cL;
             }
-            
+
             auto ctrlMod( ctrl );
             ctrlMod.jumpstart = true;
             ctrlMod.startCol = 0;
@@ -828,7 +781,7 @@
                     auto uL = U( ALL, IR(n-1) );
                     uL = uCopyL;
                 }
-                
+
                 info = LLLWithQ( B, U, QR, t, d, ctrlMod );
             }
             else
@@ -991,7 +944,7 @@
         // TODO: Allow for dropping with non-integer coefficients?
 
         if( !succeeded )
-        {            
+        {
             // Interleave CL and CR to reform B before running LLL again
             for( Int jSub=0; jSub<n/2; ++jSub )
             {
@@ -1008,7 +961,7 @@
                 auto bL = B( ALL, IR(n-1) ); 
                 bL = cL;
             }
-            
+
             auto ctrlMod( ctrl );
             ctrlMod.jumpstart = true;
             ctrlMod.startCol = 0;
