--- conflicted
+++ resolved
@@ -40,12 +40,9 @@
     // Copy in the k'th column of B
     for( Int i=0; i<m; ++i )
         QRBuf[i+k*QRLDim] = F(BBuf[i+k*BLDim]);
-<<<<<<< HEAD
-=======
 
     if (k == 0)
         return;
->>>>>>> 849ba05f
 
     if( time )
         applyHouseTimer.Start();
@@ -188,14 +185,7 @@
 
     while( true ) 
     {
-<<<<<<< HEAD
-        lll::ExpandQR( k, B, QR, t, d, ctrl.numOrthog, ctrl.time );
-
-        const Base<Z> oldNorm = blas::Nrm2( m, &BBuf[k*BLDim], 1 );
-        if( !limits::IsFinite(oldNorm) )
-=======
         if( !ctrl.unsafeSizeReduct && !limits::IsFinite(colNorms.Get(k,0)) )
->>>>>>> 849ba05f
             RuntimeError("Encountered an unbounded norm; increase precision");
         if( !ctrl.unsafeSizeReduct && colNorms.Get(k,0) > Real(1)/eps )
             RuntimeError("Encountered norm greater than 1/eps, where eps=",eps);
@@ -323,11 +313,7 @@
                 }
             }
         }
-<<<<<<< HEAD
-        const Base<Z> newNorm = blas::Nrm2( m, &BBuf[k*BLDim], 1 );
-=======
-
->>>>>>> 849ba05f
+
         if( ctrl.time )
             roundTimer.Stop();
  
@@ -424,8 +410,6 @@
             normTimer.Stop();
     }
 
-	Print(colNorms, "norms");
-	
     Int numSwaps=0;
     Int nullity = 0;
     Int firstSwap = n;
