--- conflicted
+++ resolved
@@ -30,26 +30,13 @@
     const Int m = B.Height();
     const Int n = B.Width();
     const Int minDim = Min(m,n);
-<<<<<<< HEAD
-    const Z* BBuf = B.LockedBuffer();
-          F* QRBuf = QR.Buffer();  
-    const F* tBuf = t.LockedBuffer();
-    const Base<F>* dBuf = d.LockedBuffer();
-    const Int BLDim = B.LDim();
-    const Int QRLDim = QR.LDim();
+
+    if (k == 0)
+        return;
 
     // Copy in the k'th column of B
     for( Int i=0; i<m; ++i )
-        QRBuf[i+k*QRLDim] = F(BBuf[i+k*BLDim]);
-
-    if (k == 0)
-        return;
-=======
-
-    // Copy in the k'th column of B
-    for( Int i=0; i<m; ++i )
-        QR(i,k) = B(i,k);
->>>>>>> ce2ecddd
+        QR(i,k) = F(B(i,k));
 
     if( time )
         applyHouseTimer.Start();
@@ -70,48 +57,26 @@
             {
                 // Apply the i'th Householder reflector
     
-<<<<<<< HEAD
                 // Temporarily replace QR(i,i) with 1
-                const Real alpha = RealPart(QRBuf[i+i*QRLDim]);
-                QRBuf[i+i*QRLDim] = 1;
+                const Real alpha = RealPart(QR(i,i));
+                QR(i,i) = 1;
 
                 const F innerProd =
                   blas::Dot
                   ( m-i,
-                    &QRBuf[i+i*QRLDim], 1,
-                    &QRBuf[i+k*QRLDim], 1 );
+                    &QR(i,i), 1,
+                    &QR(i,k), 1 );
                 blas::Axpy
-                ( m-i, -tBuf[i]*innerProd,
-                  &QRBuf[i+i*QRLDim], 1,
-                  &QRBuf[i+k*QRLDim], 1 );
+                ( m-i, -t(i)*innerProd,
+                  &QR(i,i), 1,
+                  &QR(i,k), 1 );
 
                 // Fix the scaling
-                QRBuf[i+k*QRLDim] *= dBuf[i];
+                 QR(i,k) *= d(i);
 
                 // Restore H(i,i)
-                QRBuf[i+i*QRLDim] = alpha; 
-            }
-=======
-            // Temporarily replace QR(i,i) with 1
-            const Real alpha = RealPart(QR(i,i));
-            QR(i,i) = 1;
-
-            const F innerProd =
-              blas::Dot
-              ( m-i,
-                &QR(i,i), 1,
-                &QR(i,k), 1 );
-            blas::Axpy
-            ( m-i, -t(i)*innerProd,
-              &QR(i,i), 1,
-              &QR(i,k), 1 );
-
-            // Fix the scaling
-            QR(i,k) *= d(i);
-
-            // Restore H(i,i)
-            QR(i,i) = alpha;
->>>>>>> ce2ecddd
+                QR(i,i) = alpha;
+            }
         }
     }
     if( time )
@@ -201,27 +166,11 @@
     if( ctrl.time )
         stepTimer.Start();
 
-<<<<<<< HEAD
-    Z* BBuf = B.Buffer();
-    Z* UBuf = U.Buffer();
-    F* QRBuf = QR.Buffer();
-    const Int BLDim = B.LDim();
-    const Int ULDim = U.LDim();
-    const Int QRLDim = QR.LDim();
-    
     bool colUpdated = false;
 
     while( true ) 
     {
         if( !ctrl.unsafeSizeReduct && !limits::IsFinite(colNorms.Get(k,0)) )
-=======
-    while( true ) 
-    {
-        lll::ExpandQR( k, B, QR, t, d, ctrl.numOrthog, ctrl.time );
-
-        const Real oldNorm = blas::Nrm2( m, &B(0,k), 1 );
-        if( !limits::IsFinite(oldNorm) )
->>>>>>> ce2ecddd
             RuntimeError("Encountered an unbounded norm; increase precision");
         if( !ctrl.unsafeSizeReduct && colNorms.Get(k,0) > Real(1)/eps )
             RuntimeError("Encountered norm greater than 1/eps, where eps=",eps);
@@ -264,29 +213,17 @@
                       &QR(0,k  ), 1 );
 
                     blas::Axpy
-<<<<<<< HEAD
-                    ( m, -Z(chi),
-                      &BBuf[(k-1)*BLDim], 1,
-                      &BBuf[ k   *BLDim], 1 );
+                    ( m, Z(-chi),
+                      &B(0,k-1), 1,
+                      &B(0,k  ), 1 );
 
                     if( formU )
                         blas::Axpy
-                        ( n, -Z(chi),
-                          &UBuf[(k-1)*ULDim], 1,
-                          &UBuf[ k   *ULDim], 1 );
-
-                    colUpdated = true;
-=======
-                    ( m, -chi,
-                      &B(0,k-1), 1,
-                      &B(0,k  ), 1 );
-
-                    if( formU )
-                        blas::Axpy
-                        ( n, -chi,
+                        ( n, Z(-chi),
                           &U(0,k-1), 1,
                           &U(0,k  ), 1 );
->>>>>>> ce2ecddd
+
+                    colUpdated = true;
                 }
             }
         }
@@ -331,27 +268,15 @@
                 
                     blas::Gemv
                     ( 'N', m, k,
-<<<<<<< HEAD
-                      Z(-1), &BBuf[0*BLDim], BLDim,
-                             &xzBuf[0],       1,
-                      Z(+1), &BBuf[k*BLDim], 1 );
+                      Z(-1), &B(0,0),  B.LDim(),
+                             &xzBuf[0], 1,
+                      Z(+1), &B(0,k),  1 );
                     if( formU )
                         blas::Gemv
                         ( 'N', n, k,
-                          Z(-1), &UBuf[0*ULDim], ULDim,
-                                 &xzBuf[0],       1,
-                          Z(+1), &UBuf[k*ULDim], 1 );
-=======
-                      F(-1), &B(0,0),  B.LDim(),
-                             &xBuf[0], 1,
-                      F(+1), &B(0,k),  1 );
-                    if( formU )
-                        blas::Gemv
-                        ( 'N', n, k,
-                          F(-1), &U(0,0),  U.LDim(),
-                                 &xBuf[0], 1,
-                          F(+1), &U(0,k),  1 );
->>>>>>> ce2ecddd
+                          Z(-1), &U(0,0),  U.LDim(),
+                                 &xzBuf[0], 1,
+                          Z(+1), &U(0,k),  1 );
                 }
                 else
                 {
@@ -373,11 +298,6 @@
                 }
             }
         }
-<<<<<<< HEAD
-
-=======
-        const Real newNorm = blas::Nrm2( m, &B(0,k), 1 );
->>>>>>> ce2ecddd
         if( ctrl.time )
             roundTimer.Stop();
  
@@ -1065,25 +985,14 @@
                     if( Abs(RealPart(chi)) > 0 || Abs(ImagPart(chi)) > 0 )
                     {
                         blas::Axpy
-<<<<<<< HEAD
-                        ( m, -Z(chi),
-                          B.Buffer(0,l), 1,
-                          B.Buffer(0,k), 1 );
-                        if( formU )
-                            blas::Axpy
-                            ( n, -Z(chi),
-                              U.Buffer(0,l), 1,
-                              U.Buffer(0,k), 1 );
-=======
-                        ( m, -chi,
+                        ( m, Z(-chi),
                           &B(0,l), 1,
                           &B(0,k), 1 );
                         if( formU )
                             blas::Axpy
-                            ( n, -chi,
+                            ( n, Z(-chi),
                               &U(0,l), 1,
                               &U(0,k), 1 );
->>>>>>> ce2ecddd
                     }
                 }
 
