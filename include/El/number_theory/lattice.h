/*
   Copyright (c) 2009-2016, Jack Poulson, 2016, Ron Estrin
   All rights reserved.

   This file is part of Elemental and is under the BSD 2-Clause License, 
   which can be found in the LICENSE file in the root directory, or at 
   http://opensource.org/licenses/BSD-2-Clause
*/
#ifndef EL_LATTICE_C_H
#define EL_LATTICE_C_H

#ifdef __cplusplus
extern "C" {
#endif

/* Lenstra-Lenstra-Lovasz lattice reduction
   ======================================== */

typedef struct
{
    float delta;
    float eta;
    ElInt rank;
    ElInt nullity;    
    ElInt numSwaps;
    ElInt firstSwap;
    float logVol;
} ElLLLInfo_s;

typedef struct
{
    double delta;
    double eta;
    ElInt rank;
    ElInt nullity;    
    ElInt numSwaps;
    ElInt firstSwap;
    double logVol;
} ElLLLInfo_d;

typedef enum {
  EL_LLL_WEAK,
  EL_LLL_NORMAL,
  EL_LLL_DEEP,
  EL_LLL_DEEP_REDUCE
} ElLLLVariant;

typedef struct
{
    float delta;
    float eta;
    ElLLLVariant variant;
    bool recursive;
    ElInt cutoff;
<<<<<<< HEAD
    bool rightLooking;
    float precisionFudge;
    ElInt givensBlockSize;
    ElInt minColThresh;
=======
    float precisionFudge;
    ElInt minColThresh;
    bool unsafeSizeReduct;
>>>>>>> 849ba05f
    bool presort;
    bool smallestFirst;
    float reorthogTol;
    ElInt numOrthog;
    float zeroTol;
    float blockingThresh;
    bool progress;
    bool time;
    bool jumpstart;
    ElInt startCol;
} ElLLLCtrl_s;
EL_EXPORT ElError ElLLLCtrlDefault_s( ElLLLCtrl_s* ctrl );

typedef struct
{
    double delta;
    double eta;
    ElLLLVariant variant;
    bool recursive;
    ElInt cutoff;
<<<<<<< HEAD
    bool rightLooking;
    double precisionFudge;
    ElInt givensBlockSize;
    ElInt minColThresh;
=======
    double precisionFudge;
    ElInt minColThresh;
    bool unsafeSizeReduct;
>>>>>>> 849ba05f
    bool presort;
    bool smallestFirst;
    double reorthogTol;
    ElInt numOrthog;
    double zeroTol;
    float blockingThresh;
    bool progress;
    bool time;
    bool jumpstart;
    ElInt startCol;
} ElLLLCtrl_d;
EL_EXPORT ElError ElLLLCtrlDefault_d( ElLLLCtrl_d* ctrl );

EL_EXPORT ElError ElLLL_s( ElMatrix_s B, ElLLLCtrl_s ctrl, ElLLLInfo_s* info );
EL_EXPORT ElError ElLLL_d( ElMatrix_d B, ElLLLCtrl_d ctrl, ElLLLInfo_d* info );
EL_EXPORT ElError ElLLL_c( ElMatrix_c B, ElLLLCtrl_s ctrl, ElLLLInfo_s* info );
EL_EXPORT ElError ElLLL_z( ElMatrix_z B, ElLLLCtrl_d ctrl, ElLLLInfo_d* info );

EL_EXPORT ElError ElLLLFormR_s
( ElMatrix_s B, ElMatrix_s R, ElLLLCtrl_s ctrl, ElLLLInfo_s* info );
EL_EXPORT ElError ElLLLFormR_d
( ElMatrix_d B, ElMatrix_d R, ElLLLCtrl_d ctrl, ElLLLInfo_d* info );
EL_EXPORT ElError ElLLLFormR_c
( ElMatrix_c B, ElMatrix_c R, ElLLLCtrl_s ctrl, ElLLLInfo_s* info );
EL_EXPORT ElError ElLLLFormR_z
( ElMatrix_z B, ElMatrix_z R, ElLLLCtrl_d ctrl, ElLLLInfo_d* info );

EL_EXPORT ElError ElLLLFull_s
( ElMatrix_s B, ElMatrix_s U, ElMatrix_s R,
  ElLLLCtrl_s ctrl, ElLLLInfo_s* info );
EL_EXPORT ElError ElLLLFull_d
( ElMatrix_d B, ElMatrix_d U, ElMatrix_d R,
  ElLLLCtrl_d ctrl, ElLLLInfo_d* info );
EL_EXPORT ElError ElLLLFull_c
( ElMatrix_c B, ElMatrix_c U, ElMatrix_c R,
  ElLLLCtrl_s ctrl, ElLLLInfo_s* info );
EL_EXPORT ElError ElLLLFull_z
( ElMatrix_z B, ElMatrix_z U, ElMatrix_z R,
  ElLLLCtrl_d ctrl, ElLLLInfo_d* info );

/* Lattice image and kernel
   ======================== */
EL_EXPORT ElError ElLatticeImageAndKernel_s
( ElConstMatrix_s B, ElMatrix_s M, ElMatrix_s K, ElLLLCtrl_s ctrl );
EL_EXPORT ElError ElLatticeImageAndKernel_d
( ElConstMatrix_d B, ElMatrix_d M, ElMatrix_d K, ElLLLCtrl_d ctrl );
EL_EXPORT ElError ElLatticeImageAndKernel_c
( ElConstMatrix_c B, ElMatrix_c M, ElMatrix_c K, ElLLLCtrl_s ctrl );
EL_EXPORT ElError ElLatticeImageAndKernel_z
( ElConstMatrix_z B, ElMatrix_z M, ElMatrix_z K, ElLLLCtrl_d ctrl );

EL_EXPORT ElError ElLatticeImage_s
( ElConstMatrix_s B, ElMatrix_s M, ElLLLCtrl_s ctrl );
EL_EXPORT ElError ElLatticeImage_d
( ElConstMatrix_d B, ElMatrix_d M, ElLLLCtrl_d ctrl );
EL_EXPORT ElError ElLatticeImage_c
( ElConstMatrix_c B, ElMatrix_c M, ElLLLCtrl_s ctrl );
EL_EXPORT ElError ElLatticeImage_z
( ElConstMatrix_z B, ElMatrix_z M, ElLLLCtrl_d ctrl );

EL_EXPORT ElError ElLatticeKernel_s
( ElConstMatrix_s B, ElMatrix_s K, ElLLLCtrl_s ctrl );
EL_EXPORT ElError ElLatticeKernel_d
( ElConstMatrix_d B, ElMatrix_d K, ElLLLCtrl_d ctrl );
EL_EXPORT ElError ElLatticeKernel_c
( ElConstMatrix_c B, ElMatrix_c K, ElLLLCtrl_s ctrl );
EL_EXPORT ElError ElLatticeKernel_z
( ElConstMatrix_z B, ElMatrix_z K, ElLLLCtrl_d ctrl );

/* Search for Z-dependence
   ======================= */
EL_EXPORT ElError ElZDependenceSearch_s
( ElConstMatrix_s z, float NSqrt,
  ElMatrix_s B, ElMatrix_s U, ElLLLCtrl_s ctrl,
  ElInt* numExact );
EL_EXPORT ElError ElZDependenceSearch_d
( ElConstMatrix_d z, double NSqrt,
  ElMatrix_d B, ElMatrix_d U, ElLLLCtrl_d ctrl,
  ElInt* numExact );
EL_EXPORT ElError ElZDependenceSearch_c
( ElConstMatrix_c z, float NSqrt,
  ElMatrix_c B, ElMatrix_c U, ElLLLCtrl_s ctrl,
  ElInt* numExact );
EL_EXPORT ElError ElZDependenceSearch_z
( ElConstMatrix_z z, double NSqrt,
  ElMatrix_z B, ElMatrix_z U, ElLLLCtrl_d ctrl,
  ElInt* numExact );

/* Search for an algebraic relation
   ================================ */
EL_EXPORT ElError ElAlgebraicRelationSearch_s
( float alpha, ElInt n, float NSqrt,
  ElMatrix_s B, ElMatrix_s U, ElLLLCtrl_s ctrl,
  ElInt* numExact );
EL_EXPORT ElError ElAlgebraicRelationSearch_d
( double alpha, ElInt n, double NSqrt,
  ElMatrix_d B, ElMatrix_d U, ElLLLCtrl_d ctrl,
  ElInt* numExact );
EL_EXPORT ElError ElAlgebraicRelationSearch_c
( complex_float alpha, ElInt n, float NSqrt,
  ElMatrix_c B, ElMatrix_c U, ElLLLCtrl_s ctrl,
  ElInt* numExact );
EL_EXPORT ElError ElAlgebraicRelationSearch_z
( complex_double alpha, ElInt n, double NSqrt,
  ElMatrix_z B, ElMatrix_z U, ElLLLCtrl_d ctrl,
  ElInt* numExact );

#ifdef __cplusplus
}
#endif

#endif // ifndef EL_LATTICE_C_H<|MERGE_RESOLUTION|>--- conflicted
+++ resolved
@@ -52,16 +52,9 @@
     ElLLLVariant variant;
     bool recursive;
     ElInt cutoff;
-<<<<<<< HEAD
-    bool rightLooking;
-    float precisionFudge;
-    ElInt givensBlockSize;
-    ElInt minColThresh;
-=======
     float precisionFudge;
     ElInt minColThresh;
     bool unsafeSizeReduct;
->>>>>>> 849ba05f
     bool presort;
     bool smallestFirst;
     float reorthogTol;
@@ -82,16 +75,9 @@
     ElLLLVariant variant;
     bool recursive;
     ElInt cutoff;
-<<<<<<< HEAD
-    bool rightLooking;
-    double precisionFudge;
-    ElInt givensBlockSize;
-    ElInt minColThresh;
-=======
     double precisionFudge;
     ElInt minColThresh;
     bool unsafeSizeReduct;
->>>>>>> 849ba05f
     bool presort;
     bool smallestFirst;
     double reorthogTol;
