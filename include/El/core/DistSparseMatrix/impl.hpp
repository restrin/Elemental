--- conflicted
+++ resolved
@@ -19,15 +19,12 @@
    which can be found in the LICENSE file in the root directory, or at 
    http://opensource.org/licenses/BSD-2-Clause
 */
-<<<<<<< HEAD
 #ifndef EL_CORE_DISTSPARSEMATRIX_IMPL_HPP
 #define EL_CORE_DISTSPARSEMATRIX_IMPL_HPP
-=======
 
 #include <El/blas_like/level1/Axpy.hpp>
 #include <El/blas_like/level1/Scale.hpp>
 
->>>>>>> 81378fad
 namespace El {
 
 // Constructors and destructors
@@ -721,100 +718,7 @@
         LogicError("Distributed sparse matrix must be consistent");
 }
 
-template<typename T>
-<<<<<<< HEAD
 DistGraphMultMeta DistSparseMatrix<T>::InitializeMultMeta() const {  return distGraph_.InitializeMultMeta();  }
-=======
-DistSparseMultMeta DistSparseMatrix<T>::InitializeMultMeta() const
-{
-    DEBUG_CSE
-    if( multMeta.ready )
-        return multMeta;
-    mpi::Comm comm = Comm();
-    const int commSize = distGraph_.commSize_;
-    auto& meta = multMeta;
- 
-    // Compute the set of row indices that we need from X in a normal
-    // multiply or update of Y in the adjoint case
-    const Int* colBuffer = LockedTargetBuffer();
-    const Int numLocalEntries = NumLocalEntries();
-    vector<ValueInt<Int>> uniqueCols(numLocalEntries);
-    for( Int e=0; e<numLocalEntries; ++e )
-        uniqueCols[e] = ValueInt<Int>{colBuffer[e],e};
-    std::sort( uniqueCols.begin(), uniqueCols.end(), ValueInt<Int>::Lesser );
-    meta.colOffs.resize(numLocalEntries);
-    {
-        Int uniqueOff=-1, lastUnique=-1;
-        for( Int e=0; e<numLocalEntries; ++e )    
-        {
-            if( lastUnique != uniqueCols[e].value )
-            {
-                ++uniqueOff;
-                lastUnique = uniqueCols[e].value;
-                uniqueCols[uniqueOff] = uniqueCols[e];
-            }
-            meta.colOffs[uniqueCols[e].index] = uniqueOff;
-        }
-        uniqueCols.resize( uniqueOff+1 );
-    }
-    const Int numRecvInds = uniqueCols.size();
-    meta.numRecvInds = numRecvInds;
-    vector<Int> recvInds( numRecvInds );
-    meta.recvSizes.clear();
-    meta.recvSizes.resize( commSize, 0 );
-    meta.recvOffs.resize( commSize );
-    Int vecBlocksize = Width() / commSize;
-    if( vecBlocksize*commSize < Width() || Width() == 0 ) 
-        ++vecBlocksize;
-
-    {
-        Int off=0, lastOff=0, qPrev=0;
-        for( ; off<numRecvInds; ++off )
-        {
-            const Int j = uniqueCols[off].value;
-            const int q = j / vecBlocksize;
-            while( qPrev != q )
-            {
-                meta.recvSizes[qPrev] = off - lastOff;
-                meta.recvOffs[qPrev+1] = off;
-
-                lastOff = off;
-                ++qPrev;
-            }
-            recvInds[off] = j;
-        }
-        while( qPrev != commSize-1 )
-        {
-            meta.recvSizes[qPrev] = off - lastOff;
-            meta.recvOffs[qPrev+1] = off;
-            lastOff = off;
-            ++qPrev;
-        }
-        meta.recvSizes[commSize-1] = off - lastOff;
-    }
-
-    // Coordinate
-    meta.sendSizes.resize( commSize );
-    mpi::AllToAll( meta.recvSizes.data(), 1, meta.sendSizes.data(), 1, comm );
-    Int numSendInds=0;
-    meta.sendOffs.resize( commSize );
-    for( int q=0; q<commSize; ++q )
-    {
-        meta.sendOffs[q] = numSendInds;
-        numSendInds += meta.sendSizes[q];
-    }
-    meta.sendInds.resize( numSendInds );
-    mpi::AllToAll
-    ( recvInds.data(),      meta.recvSizes.data(), meta.recvOffs.data(),
-      meta.sendInds.data(), meta.sendSizes.data(), meta.sendOffs.data(),
-      comm );
-
-    meta.numRecvInds = numRecvInds;
-    meta.ready = true;
-
-    return meta;
-}
->>>>>>> 81378fad
 
 template<typename T>
 void DistSparseMatrix<T>::MappedSources
