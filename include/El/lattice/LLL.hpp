/*
<<<<<<< HEAD
   Copyright (c) 2009-2016, Jack Poulson, Ron Estrin
=======
   Copyright (c) 2009-2016, Jack Poulson, 2016, Ron Estrin
>>>>>>> 721a9760
   All rights reserved.

   This file is part of Elemental and is under the BSD 2-Clause License, 
   which can be found in the LICENSE file in the root directory, or at 
   http://opensource.org/licenses/BSD-2-Clause
*/
#ifndef EL_LATTICE_LLL_HPP
#define EL_LATTICE_LLL_HPP

// The implementations of Householder-based LLL in this file are extensions of
// the algorithm discussed in:
//
//   Ivan Morel, Damien Stehle, and Gilles Villard,
//   "H-LLL: Using Householder inside LLL",
//   ISSAC '09, July 28--31, 2009, Seoul, Republic of Korea.
//
// Note that there is a subtle bug in Algorithm 4 of the paper, as step 7
// involves setting k := max(k-1,2), which, in the case of zero indexing,
// becomes k := max(k-1,1). The second branch of the 'max' is only activated
// in the case where k=1 and is kept at this value despite having just 
// swapped b_0 and b_1. But this would imply that the 0'th column of the 
// Householder QR factorization is now incorrect, and so it must be refreshed.
// This implementation fixes said issue via a call to lll::HouseholderStep
// with k=0.
//
// Also, the following paper was consulted for more general factorization
// viewpoints:
//
// Dirk Wubben, Ronald Bohnke, Volker Kuhn, and Karl-Dirk Kammeyer,
// "MMSE-Based Lattice-Reduction for Near-ML Detection of MIMO Systems",
// ITG Workshop on Smart Antennas, pp. 106--113, 2004
//
// Future work will involve investigating blocked algorithms and/or 
// distributed-memory and/or GPU implementations.
//
// The seminal work on distributed-memory implementations of LLL is
//
//   G. Villard, "Parallel lattice basis reduction",
//   Papers from the International Symposium on Symbolic and algebraic
//   computation, 1992, pp. 269--277.
//
// The key idea is that, because only |R(i,i+1)/R(i,i)| <= 1/2 is required
// in order to achieve the optimality bound of the first column of the 
// reduced basis (noticed by Lenstra et al. in "Factoring polynomials with
// rational coefficients"), one can transition to an "all swaps" algorithm
// which alternates between swapping all possible (b_i,b_{i+1}) columns with
// odd and even coefficients. The result is then only weakly LLL reduced,
// but the parallel algorithm is greatly simplified. Furthermore, the QR
// factorization can easily be patched up with an independent Givens rotation
// for each swap.
//
// Henri Cohen's "A course in computational algebraic number theory" was also
// heavily consulted for extending LLL to support linearly-dependent columns
// (and its extension to computing integer kernels).
//
// Lastly, insights from the excellent survey paper
//
//   Damien Stehle, "Floating-Point LLL: Theoretical and Practical Aspects" 
//
// are slowly being incorporated.
//

namespace El {

namespace lll {

static Timer stepTimer, houseStepTimer,
       houseViewTimer, houseReflectTimer,
       applyHouseTimer, roundTimer,
       formSInvTimer;

// Return the achieved delta and eta reduction properties
template<typename F>
std::pair<Base<F>,Base<F>>
Achieved
( const Matrix<F>& R,
  const LLLCtrl<Base<F>>& ctrl )
{
    DEBUG_ONLY(CSE cse("lll::Achieved"))
    typedef Base<F> Real;
    const Int m = R.Height();
    const Int n = R.Width();
    const Int minDim = Min(m,n);

    // Find the maximum delta such that
    //
    //   delta R(k,k)^2 <= R(k+1,k+1)^2 + |R(k,k+1)|^2
    //
    // for 0 <= k < Min(m,n)-1.
    //
    // TODO: Decide if m < n requires checking the k=m-1 case.
    //
    Matrix<F> z;
    Real delta = limits::Max<Real>();
    for( Int i=0; i<minDim-1; ++i )
    {
        const Real rho_i_i = R.GetRealPart(i,i);
        if( Abs(rho_i_i) <= ctrl.zeroTol )
            continue;
        const Real rho_i_ip1 = Abs(R.Get(i,i+1));
        const Real rho_ip1_ip1 = R.GetRealPart(i+1,i+1);

        const Real deltaBound =
          (rho_ip1_ip1*rho_ip1_ip1+rho_i_ip1*rho_i_ip1)/(rho_i_i*rho_i_i);
 
        delta = Min(delta,deltaBound);
    }

    // Ensure that, for all 0 <= l < Min(m,n) and l < k < n,
    //
    //    | R(l,k) | <= phi(F) eta R(l,l),
    //
    // unless a weak reduction was requested in which case k=l+1.
    //
    // TODO: Decide if m < n requires checking the k=m-1 case.
    //
    // NOTE: phi(F) is 1 for real F and sqrt(2) for complex F.
    //
    Real eta = 0;
    if( ctrl.variant == LLL_WEAK )
    {
        for( Int i=0; i<minDim-1; ++i )
        {
            const F rho_ii = R.Get(i,i);
            if( Abs(rho_ii) <= ctrl.zeroTol )
                continue;
            else
                eta = Max(eta,Abs(R.Get(i,i+1)/rho_ii));
        }
    }
    else
    {
        for( Int i=0; i<minDim-1; ++i )
        {
            const F rho_ii = R.Get(i,i);
            if( Abs(rho_ii) <= ctrl.zeroTol )
                continue;
            else
                for( Int j=i+1; j<n; ++j )
                    eta = Max(eta,Abs(R.Get(i,j)/rho_ii));
        }
    }
    eta /= ( IsComplex<F>::value ? Sqrt(Real(2)) : Real(1) );

    return std::make_pair(delta,eta);
}

// Return the log of the absolute value of the determinant of the lattice
// (the sum of the logs of the nonzero diagonal entries of R)
template<typename F>
Base<F> LogVolume( const Matrix<F>& R )
{
    DEBUG_ONLY(CSE cse("lll::LogVolume"))
    typedef Base<F> Real;
    const Int m = R.Height();
    const Int n = R.Width();
    const Int minDim = Min(m,n);

    Real logVol = 0;
    for( Int j=0; j<minDim; ++j )
    {
        Real rho_j_j = R.GetRealPart(j,j);
        if( rho_j_j > Real(0) )
            logVol += Log(rho_j_j);
    }
    return logVol;
}

} // namespace lll

} // namespace El

#include <El/lattice/LLL/Left.hpp>

namespace El {

template<typename Z, typename F>
LLLInfo<Base<F>> LLLWithQ
( Matrix<Z>& B,
  Matrix<Z>& U,
  Matrix<F>& QR,
  Matrix<F>& t,
  Matrix<Base<F>>& d,
  const LLLCtrl<Base<F>>& ctrl )
{
    DEBUG_ONLY(CSE cse("LLLWithQ"))
    typedef Base<F> Real;
    const Int n = B.Width();
    if( ctrl.recursive && ctrl.cutoff < n )
        return RecursiveLLLWithQ( B, U, QR, t, d, ctrl );

    if( ctrl.delta < Real(1)/Real(2) )
        LogicError("delta is assumed to be at least 1/2");
    if( ctrl.eta <= Real(1)/Real(2) || ctrl.eta >= Sqrt(ctrl.delta) )
        LogicError
        ("eta=",ctrl.eta," should be in (1/2,sqrt(delta)=",
         Sqrt(ctrl.delta),")");

    if( ctrl.jumpstart )
    {
        if( U.Height() != n || U.Width() != n )
            LogicError("U should have been n x n on input");
    }
    else
    {
        Identity( U, n, n ); 
    }

    Int firstSwap = n;
    if( ctrl.presort )
    {
        if( ctrl.jumpstart )
            LogicError("Cannot combine jumpstarting with presorting");
        QRCtrl<Base<Z>> qrCtrl;
        qrCtrl.smallestFirst = ctrl.smallestFirst;

        auto BCopy = B;
        Matrix<Z> tPre;
        Matrix<Base<Z>> dPre;
        Permutation Omega;
        // TODO: Add support for qr::ProxyHouseholder as well
        El::QR( BCopy, tPre, dPre, Omega, qrCtrl );
        Omega.PermuteCols( B );
        Omega.PermuteCols( U );

        // TODO: Do not use such a pessimistic lower bound
        firstSwap = 0;
    }

    const bool formU = true;
    LLLInfo<Real> info;
    if( ctrl.variant == LLL_DEEP_REDUCE )
        info = lll::LeftDeepReduceAlg( B, U, QR, t, d, formU, ctrl );
    else if( ctrl.variant == LLL_DEEP )
        return lll::LeftDeepAlg( B, U, QR, t, d, formU, ctrl );
    else
        info = lll::LeftAlg( B, U, QR, t, d, formU, ctrl );

    info.firstSwap = Min(info.firstSwap,firstSwap);
    return info;
}

template<typename Z, typename F>
LLLInfo<Base<F>> LLL
( Matrix<Z>& B,
  Matrix<Z>& U,
  Matrix<F>& R,
  const LLLCtrl<Base<F>>& ctrl )
{
    DEBUG_ONLY(CSE cse("LLL"))
    if( ctrl.jumpstart && ctrl.startCol > 0 )
        LogicError("Cannot jumpstart from this interface");
    typedef Base<F> Real;
    Matrix<F> t;
    Matrix<Real> d;
    auto info = LLLWithQ( B, U, R, t, d, ctrl );
    MakeTrapezoidal( UPPER, R );
    return info;
}

template<typename Z, typename F>
LLLInfo<Base<F>>
LLLWithQ
( Matrix<Z>& B,
  Matrix<F>& QR,
  Matrix<F>& t,
  Matrix<Base<F>>& d,
  const LLLCtrl<Base<F>>& ctrl )
{
    DEBUG_ONLY(CSE cse("LLLWithQ"))
    typedef Base<F> Real;
    const Int n = B.Width();
    if( ctrl.recursive && ctrl.cutoff < n )
        return RecursiveLLLWithQ( B, QR, t, d, ctrl );

    if( ctrl.delta < Real(1)/Real(2) )
        LogicError("delta is assumed to be at least 1/2");
    if( ctrl.eta <= Real(1)/Real(2) || ctrl.eta >= Sqrt(ctrl.delta) )
        LogicError
        ("eta=",ctrl.eta," should be in (1/2,sqrt(delta)=",
         Sqrt(ctrl.delta),")");

    Int firstSwap = n;
    if( ctrl.presort )
    {
        if( ctrl.jumpstart )
            LogicError("Cannot combine jumpstarting with presorting");

        QRCtrl<Base<Z>> qrCtrl;
        qrCtrl.smallestFirst = ctrl.smallestFirst;

        auto BCopy = B;
        Matrix<Z> tPre;
        Matrix<Base<Z>> dPre;
        Permutation Omega;
        // TODO: Add support for qr::ProxyHouseholder as well
        El::QR( BCopy, tPre, dPre, Omega, qrCtrl );
        Omega.PermuteCols( B );

        // TODO: Do not use such a pessimistic lower bound
        firstSwap = 0;
    }

    const bool formU = false;
    Matrix<Z> U;
    if( ctrl.variant == LLL_DEEP_REDUCE )
    {
        // Start with standard LLL
        auto infoReg = lll::LeftAlg( B, U, QR, t, d, formU, ctrl );
        firstSwap = Min(firstSwap,infoReg.firstSwap);

        // Move up from standard to deep
        auto ctrlMod( ctrl );
        ctrlMod.jumpstart = true;
        ctrlMod.startCol = 0;
        auto infoDeep = lll::LeftDeepAlg( B, U, QR, t, d, formU, ctrlMod ); 
        firstSwap = Min(firstSwap,infoDeep.firstSwap);

        // Move up from deep insertion to deep reduction
        auto infoDeepRed =
          lll::LeftDeepReduceAlg( B, U, QR, t, d, formU, ctrlMod ); 
        firstSwap = Min(firstSwap,infoDeepRed.firstSwap);

        infoDeepRed.numSwaps += infoReg.numSwaps + infoDeep.numSwaps;
        infoDeepRed.firstSwap = firstSwap;
        return infoDeepRed;
    }
    else if( ctrl.variant == LLL_DEEP )
    {
        // Start with standard LLL
        auto infoReg = lll::LeftAlg( B, U, QR, t, d, formU, ctrl );
        firstSwap = Min(firstSwap,infoReg.firstSwap);

        // Move from standard to deep insertion
        auto ctrlMod( ctrl );
        ctrlMod.jumpstart = true;
        ctrlMod.startCol = 0;
        auto infoDeep = lll::LeftDeepAlg( B, U, QR, t, d, formU, ctrlMod ); 
        firstSwap = Min(firstSwap,infoDeep.firstSwap);

        infoDeep.numSwaps += infoReg.numSwaps;
        infoDeep.firstSwap = firstSwap;
        return infoDeep;
    }
    else
        return lll::LeftAlg( B, U, QR, t, d, formU, ctrl );
}

template<typename Z, typename F>
LLLInfo<Base<F>>
LLL
( Matrix<Z>& B,
  Matrix<F>& R,
  const LLLCtrl<Base<F>>& ctrl )
{
    DEBUG_ONLY(CSE cse("LLL"))
    if( ctrl.jumpstart && ctrl.startCol > 0 )
        LogicError("Cannot jumpstart from this interface");
    typedef Base<F> Real;
    Matrix<F> t;
    Matrix<Real> d;
    auto info = LLLWithQ( B, R, t, d, ctrl );
    MakeTrapezoidal( UPPER, R );
    return info;
}

// Emulate the flavor of quicksort/mergesort by recursively splitting the 
// vectors in half, applying LLL to each half, and merging the halves
// by running LLL on the interwoven reduced basis vectors
// (notice that this should allow the highest levels to often run at a lower
//  precision since the reduced basis vectors are likely to be much smaller, 
//  especially with SVP challenge lattices).
//
// C.f. The analogue of Lehmer's version of Euclid's algorithm that Schnorr
// mentions at the end of "Progress on LLL and Lattice Reduction".
//
// NOTE: Until Complex<BigFloat> exists, we must have different implementations
//       for real and complex F

// TODO: Provide a way to display when changing precision without showing
//       all of the backtracks and deep insertions.

template<typename F>
bool IsInteger( const Matrix<F>& A )
{
    DEBUG_ONLY(CSE cse("IsInteger"))
    const Int m = A.Height();
    const Int n = A.Width();
    const F* ABuf = A.LockedBuffer();
    const Int ALDim = A.LDim();

    for( Int j=0; j<n; ++j ) 
        for( Int i=0; i<m; ++i )
            if( ABuf[i+j*ALDim] != Round(ABuf[i+j*ALDim]) )
                return false;
    return true;
}

namespace lll {

template<typename Z, typename F, typename RealZLower, typename RealLower>
LLLInfo<RealLower>
LowerPrecisionMerge
( const Matrix<Z>& CL,
  const Matrix<Z>& CR,
        Matrix<Z>& B,
        Matrix<Z>& U,
        Matrix<F>& QR,
        Matrix<F>& t,
        Matrix<Base<F>>& d,
        bool maintainU,
  const LLLCtrl<Base<F>>& ctrl )
{
    DEBUG_ONLY(CSE cse("lll::LowerPrecisionMerge"))
    typedef ConvertBase<F,RealLower> FLower;
    typedef ConvertBase<Z,RealZLower> ZLower;
    const string typeStringF = TypeName<RealLower>();
    const string typeStringZ = TypeName<RealZLower>();

    const Int n = B.Width();
    const Int firstHalf = n-(n/2);

    if( ctrl.progress || ctrl.time )
    {
        Output("  Dropping B  to " + typeStringZ);
        Output("  Dropping QR to " + typeStringF);
    }
    Matrix<ZLower> BLower;
    BLower.Resize( B.Height(), n );
    
    // Interleave CL and CR to reform B before running LLL again
    // NOTE: This does not seem to make a substantial difference
    for( Int jSub=0; jSub<n/2; ++jSub )
    {
        auto cL = CL( ALL, IR(jSub) );
        auto cR = CR( ALL, IR(jSub) );
        auto bL = BLower( ALL, IR(2*jSub) );
        auto bR = BLower( ALL, IR(2*jSub+1) );
        Copy( cL, bL );
        Copy( cR, bR );
    }
    if( firstHalf > n/2 )
    {
        auto cL = CL( ALL, IR(firstHalf-1) );
        auto bL = BLower( ALL, IR(n-1) );
        Copy( cL, bL );
    }
 
    LLLCtrl<RealLower> ctrlLower( ctrl );
    ctrlLower.recursive = false;
    RealLower eps = limits::Epsilon<RealLower>();
    RealLower minEta = RealLower(1)/RealLower(2)+Pow(eps,RealLower(0.9));
    ctrlLower.eta = Max(minEta,ctrlLower.eta);
    Timer timer;
    Matrix<FLower> QRLower;
    if( ctrl.time )
        timer.Start();
    LLLInfo<RealLower> infoLower;
    Matrix<ZLower> UNewLower;
    Matrix<FLower> tLower;
    Matrix<RealLower> dLower;
    if( maintainU )
        infoLower =
          LLLWithQ( BLower, UNewLower, QRLower, tLower, dLower, ctrlLower );
    else
        infoLower =
          LLLWithQ( BLower, QRLower, tLower, dLower, ctrlLower );
    if( ctrl.time )
        Output("  (" + typeStringZ + "," + typeStringF + ") LLL took ",timer.Stop()," seconds");
    Copy( BLower, B );
    Copy( QRLower, QR );
    Copy( tLower, t );
    Copy( dLower, d );

    if( maintainU )
    {
        Matrix<Z> UNew;
        Copy( UNewLower, UNew );
        auto UCopy( U );
        Gemm( NORMAL, NORMAL, Z(1), UCopy, UNew, Z(0), U );
    }

    return infoLower;
}

template<typename Z, typename F, typename RealLower>
bool TryLowerPrecisionMerge
( const Matrix<Z>& CL,
  const Matrix<Z>& CR,
        Matrix<Z>& B,
        Matrix<Z>& U,
        Matrix<F>& QR,
        Matrix<F>& t,
        Matrix<Base<F>>& d,
        bool maintainU,
  const LLLCtrl<Base<F>>& ctrl,
        unsigned neededPrec,
        LLLInfo<Base<F>>& info )
{
    bool succeeded = false;
    if( MantissaIsLonger<Base<Z>,RealLower>::value &&
        MantissaBits<RealLower>::value >= neededPrec )
    {
        try
        {
            if (MantissaIsLonger<F,RealLower>::value)
            {
                info = LowerPrecisionMerge<Z,F,RealLower,RealLower>
                  ( CL, CR, B, U, QR, t, d, maintainU, ctrl );
            }
            else
            {
                info = LowerPrecisionMerge<Z,F,RealLower,F>
                  ( CL, CR, B, U, QR, t, d, maintainU, ctrl );
            }
            succeeded = true;
        }
        catch( std::exception& e )
        { Output("e.what()=",e.what()); }
    }
    return succeeded;
}

#ifdef EL_HAVE_MPC
template<typename Z,typename F>
bool TryLowerPrecisionBigFloatMerge
( const Matrix<Z>& CL,
  const Matrix<Z>& CR,
        Matrix<Z>& B,
        Matrix<Z>& U,
        Matrix<F>& QR,
        Matrix<F>& t,
        Matrix<Base<F>>& d,
        bool maintainU,
  const LLLCtrl<Base<F>>& ctrl,
        unsigned neededPrec,
        LLLInfo<Base<F>>& info )
{
    bool succeeded = false;
    if( !IsFixedPrecision<Base<F>>::value )
    {
        // Only move down to a lower-precision MPFR type if the jump is
        // substantial. The current value has been naively chosen.
        const mpfr_prec_t minPrecDiff = 32;
        mpfr_prec_t inputPrec = mpc::Precision();
        if( neededPrec <= inputPrec-minPrecDiff )
        {
            mpc::SetPrecision( neededPrec );
            try
            {
                info = LowerPrecisionMerge<Z,F,BigFloat,F>
                  ( CL, CR, B, U, QR, t, d, maintainU, ctrl );
                succeeded = true;
            }
            catch( std::exception& e )
            {
                Output("e.what()=",e.what());
            }
            mpc::SetPrecision( inputPrec );
        }
    }
    return succeeded;
}
#endif

template<typename ZReal, typename Real>
LLLInfo<Real>
RecursiveHelper
( Matrix<ZReal>& B,
  Matrix<ZReal>& U,
  Matrix<Real>& QR,
  Matrix<Real>& t,
  Matrix<Real>& d,
  Int numShuffles,
  bool maintainU,
  const LLLCtrl<Real>& ctrl )
{
    DEBUG_ONLY(CSE cse("lll::RecursiveHelper"))

    typedef Real F;
    typedef ZReal Z;
    const Int n = B.Width();
    if( n < ctrl.cutoff )
    {
        auto ctrlMod( ctrl );
        ctrlMod.recursive = false;
        if( maintainU )
            return LLLWithQ( B, U, QR, t, d, ctrlMod );
        else
            return LLLWithQ( B, QR, t, d, ctrlMod );
    }
    Timer timer;

    LLLInfo<Real> info;
    info.numSwaps = 0;
    // NOTE: We can assume that the following lower bound should essentially
    //       always be tight.
    info.firstSwap = 0;
    for( Int shuffle=0; shuffle<=numShuffles; ++shuffle )
    {
        if( ctrl.progress || ctrl.time )
            Output("Shuffle=",shuffle);
        auto C( B ); 

        const Int firstHalf = n-(n/2);
        Range<Int> indL(0,firstHalf), indR(firstHalf,n);
        auto CL = C( ALL, indL );
        auto CR = C( ALL, indR );

        double leftTime;
        if( ctrl.time )
            timer.Start();
        LLLInfo<Real> leftInfo;
        if( maintainU )
        {
            Matrix<Z> ULNew;
            Matrix<F> QRL, tL;
            Matrix<Real> dL;
            leftInfo = RecursiveLLLWithQ( CL, ULNew, QRL, tL, dL, ctrl );

            auto UL = U( ALL, indL );
            auto ULCopy( UL );
            Gemm( NORMAL, NORMAL, Z(1), ULCopy, ULNew, Z(0), UL );
        }
        else
        {
            Matrix<F> QRL, tL;
            Matrix<Real> dL;
            leftInfo = RecursiveLLLWithQ( CL, QRL, tL, dL, ctrl ); 
        }
        if( ctrl.time )
        {
            leftTime = timer.Stop(); 
            timer.Start();
        }

        double rightTime;
        LLLInfo<Real> rightInfo;
        if( maintainU )
        {
            Matrix<Z> URNew;
            Matrix<F> QRR, tR;
            Matrix<Real> dR;
            rightInfo = RecursiveLLLWithQ( CR, URNew, QRR, tR, dR, ctrl );

            auto UR = U( ALL, indR );
            auto URCopy( UR );
            Gemm( NORMAL, NORMAL, Z(1), URCopy, URNew, Z(0), UR );
        }
        else
        {
            Matrix<F> QRR, tR;
            Matrix<Real> dR;
            rightInfo = RecursiveLLLWithQ( CR, QRR, tR, dR, ctrl );
        }
        if( ctrl.time )
            rightTime = timer.Stop();

        info.numSwaps += leftInfo.numSwaps + rightInfo.numSwaps;
        if( ctrl.progress || ctrl.time )
        {
            Output("n=",n);
            Output("  left swaps=",leftInfo.numSwaps);
            Output("  right swaps=",rightInfo.numSwaps);
        }
        if( ctrl.time )
        {
            Output("  left time:  ",leftTime," seconds");
            Output("  right time: ",rightTime," seconds");
        }

        const bool isInteger = IsInteger( C );

        bool succeeded = false;
        Int numPrevSwaps = info.numSwaps;
        if( isInteger )
        {
            // Can we use QR for this without recomputing norms?
            Matrix<F> CLF;
            Copy(CL, CLF);
            Matrix<F> CRF;
            Copy(CR, CRF);
            const Real CLOneNorm = OneNorm( CLF );
            const Real CROneNorm = OneNorm( CRF );
            const Real CLMaxNorm = MaxNorm( CLF );
            const Real CRMaxNorm = MaxNorm( CRF );
            // TODO: Incorporate norm of U if maintaining U
            if( ctrl.progress )
            {
                Output("  || C_L ||_1 = ",CLOneNorm);
                Output("  || C_R ||_1 = ",CROneNorm);
                Output("  || C_L ||_max = ",CLMaxNorm);
                Output("  || C_R ||_max = ",CRMaxNorm);
            }
            const Real COneNorm = Max(CLOneNorm,CROneNorm);
            const Real fudge = ctrl.precisionFudge; // TODO: Make tunable
            const unsigned neededPrec = unsigned(Ceil(Log2(COneNorm)*fudge));
            if( ctrl.progress || ctrl.time )
            {
                Output("  || C ||_1 = ",COneNorm);
                Output("  Needed precision: ",neededPrec);
            }

            succeeded = TryLowerPrecisionMerge<Z,F,float>
              ( CL, CR, B, U, QR, t, d, maintainU, ctrl, neededPrec, info );
            if( !succeeded )
                succeeded = TryLowerPrecisionMerge<Z,F,double>
                  ( CL, CR, B, U, QR, t, d, maintainU, ctrl, neededPrec, info );
#ifdef EL_HAVE_QD
            if( !succeeded )
                succeeded = TryLowerPrecisionMerge<Z,F,DoubleDouble>
                  ( CL, CR, B, U, QR, t, d, maintainU, ctrl, neededPrec, info );
            if( !succeeded )
                succeeded = TryLowerPrecisionMerge<Z,F,QuadDouble>
                  ( CL, CR, B, U, QR, t, d, maintainU, ctrl, neededPrec, info );
#elif defined(EL_HAVE_QUAD)
            if( !succeeded )
                succeeded = TryLowerPrecisionMerge<Z,F,Quad>
                  ( CL, CR, B, U, QR, t, d, maintainU, ctrl, neededPrec, info );
#endif
#ifdef EL_HAVE_MPC
            if( !succeeded )
                succeeded = TryLowerPrecisionBigFloatMerge<Z,F>
                  ( CL, CR, B, U, QR, t, d, maintainU, ctrl, neededPrec, info );
#endif

            if( succeeded )
                info.numSwaps += numPrevSwaps;
        }
        // TODO: Allow for dropping with non-integer coefficients?

        if( !succeeded )
        { 
            // Interleave CL and CR to reform B before running LLL again
            for( Int jSub=0; jSub<n/2; ++jSub )
            {
                auto cL = CL( ALL, IR(jSub) );
                auto cR = CR( ALL, IR(jSub) ); 
                auto bL = B( ALL, IR(2*jSub) );
                auto bR = B( ALL, IR(2*jSub+1) );
                bL = cL;
                bR = cR;
            }
            if( firstHalf > n/2 )
            {
                auto cL = CL( ALL, IR(firstHalf-1) );
                auto bL = B( ALL, IR(n-1) ); 
                bL = cL;
            }

            auto ctrlMod( ctrl );
            ctrlMod.jumpstart = true;
            ctrlMod.startCol = 0;
            ctrlMod.recursive = false;
            if( maintainU )
            {
                auto UCopy( U );
                auto UL = U( ALL, indL );
                auto UR = U( ALL, indR );
                auto UCopyL = UCopy( ALL, indL );
                auto UCopyR = UCopy( ALL, indR );
                for( Int jSub=0; jSub<n/2; ++jSub )
                {
                    auto uCopyL = UCopyL( ALL, IR(jSub) );
                    auto uCopyR = UCopyR( ALL, IR(jSub) );
                    auto uL = UL( ALL, IR(2*jSub) );
                    auto uR = UR( ALL, IR(2*jSub+1) );
                    uL = uCopyL;
                    uR = uCopyR;
                }
                if( firstHalf > n/2 )
                {
                    auto uCopyL = UCopyL( ALL, IR(firstHalf-1) );
                    auto uL = U( ALL, IR(n-1) );
                    uL = uCopyL;
                }

                info = LLLWithQ( B, U, QR, t, d, ctrlMod );
            }
            else
            {
                info = LLLWithQ( B, QR, t, d, ctrlMod );
            }
            info.numSwaps += numPrevSwaps;
        }
    }
    return info;
}

// Same as the above, but with the Complex<BigFloat> datatype avoided
template<typename Real>
LLLInfo<Real>
RecursiveHelper
( Matrix<Complex<Real>>& B,
  Matrix<Complex<Real>>& U,
  Matrix<Complex<Real>>& QR,
  Matrix<Complex<Real>>& t,
  Matrix<Real>& d,
  Int numShuffles,
  bool maintainU,
  const LLLCtrl<Real>& ctrl )
{
    DEBUG_ONLY(CSE cse("lll::RecursiveHelper"))

    typedef Complex<Real> F;
    const Int n = B.Width();
    if( n < ctrl.cutoff )
    {
        auto ctrlMod( ctrl );
        ctrlMod.recursive = false;
        if( maintainU )
            return LLLWithQ( B, U, QR, t, d, ctrlMod );
        else
            return LLLWithQ( B, QR, t, d, ctrlMod );
    }
    Timer timer;

    LLLInfo<Real> info;
    info.numSwaps = 0;
    // NOTE: We can assume that the following lower bound should essentially
    //       always be tight.
    info.firstSwap = 0;
    for( Int shuffle=0; shuffle<=numShuffles; ++shuffle )
    {
        if( ctrl.progress || ctrl.time )
            Output("Shuffle=",shuffle);
        auto C( B ); 

        const Int firstHalf = n-(n/2);
        Range<Int> indL(0,firstHalf), indR(firstHalf,n);
        auto CL = C( ALL, indL );
        auto CR = C( ALL, indR );

        double leftTime;
        if( ctrl.time )
            timer.Start();
        LLLInfo<Real> leftInfo;
        if( maintainU )
        {
            Matrix<F> ULNew, QRL, tL;
            Matrix<Real> dL;
            leftInfo = RecursiveLLLWithQ( CL, ULNew, QRL, tL, dL, ctrl );

            auto UL = U( ALL, indL );
            auto ULCopy( UL );
            Gemm( NORMAL, NORMAL, F(1), ULCopy, ULNew, F(0), UL );
        }
        else
        {
            Matrix<F> QRL, tL;
            Matrix<Real> dL;
            leftInfo = RecursiveLLLWithQ( CL, QRL, tL, dL, ctrl );
        }
        if( ctrl.time )
        {
            leftTime = timer.Stop();
            timer.Start();
        }

        double rightTime;
        LLLInfo<Real> rightInfo;
        if( maintainU )
        {
            Matrix<F> URNew, QRR, tR;
            Matrix<Real> dR;
            rightInfo = RecursiveLLLWithQ( CR, URNew, QRR, tR, dR, ctrl );

            auto UR = U( ALL, indR );
            auto URCopy( UR );
            Gemm( NORMAL, NORMAL, F(1), URCopy, URNew, F(0), UR );
        }
        else
        {
            Matrix<F> QRR, tR;
            Matrix<Real> dR;
            rightInfo = RecursiveLLLWithQ( CR, QRR, tR, dR, ctrl );
        }
        if( ctrl.time )
            rightTime = timer.Stop();

        info.numSwaps += leftInfo.numSwaps + rightInfo.numSwaps;
        if( ctrl.progress || ctrl.time )
        {
            Output("n=",n);
            Output("  left swaps=",leftInfo.numSwaps);
            Output("  right swaps=",rightInfo.numSwaps);
        }
        if( ctrl.time )
        {
            Output("  left time:  ",leftTime," seconds");
            Output("  right time: ",rightTime," seconds");
        }

        const bool isInteger = IsInteger( C );

        bool succeeded = false;
        Int numPrevSwaps = info.numSwaps;
        if( isInteger )
        {
            // TODO: Incorporate U norm
            const Real CLOneNorm = OneNorm( CL );
            const Real CROneNorm = OneNorm( CR );
            const Real CLMaxNorm = MaxNorm( CL );
            const Real CRMaxNorm = MaxNorm( CR );
            if( ctrl.progress )
            {
                Output("  || C_L ||_1 = ",CLOneNorm);
                Output("  || C_R ||_1 = ",CROneNorm);
                Output("  || C_L ||_max = ",CLMaxNorm);
                Output("  || C_R ||_max = ",CRMaxNorm);
            }

            const Real COneNorm = Max(CLOneNorm,CROneNorm);
            const Real fudge = 2; // TODO: Make tunable
            const unsigned neededPrec = unsigned(Ceil(Log2(COneNorm)*fudge));
            if( ctrl.progress || ctrl.time )
            {
                Output("  || C ||_1 = ",COneNorm);
                Output("  Needed precision: ",neededPrec);
            }

            succeeded = TryLowerPrecisionMerge<float>
              ( CL, CR, B, U, QR, t, d, maintainU, ctrl, neededPrec, info );
            if( !succeeded )
                succeeded = TryLowerPrecisionMerge<double>
                  ( CL, CR, B, U, QR, t, d, maintainU, ctrl, neededPrec, info );
            // There is not yet support for Complex<{Quad,Double}Double>
#ifdef EL_HAVE_QUAD
            if( !succeeded )
                succeeded = TryLowerPrecisionMerge<Quad>
                  ( CL, CR, B, U, QR, t, d, maintainU, ctrl, neededPrec, info );
#endif

            if( succeeded )
                info.numSwaps += numPrevSwaps;
        }
        // TODO: Allow for dropping with non-integer coefficients?

        if( !succeeded )
        {
            // Interleave CL and CR to reform B before running LLL again
            for( Int jSub=0; jSub<n/2; ++jSub )
            {
                auto cL = CL( ALL, IR(jSub) );
                auto cR = CR( ALL, IR(jSub) ); 
                auto bL = B( ALL, IR(2*jSub) );
                auto bR = B( ALL, IR(2*jSub+1) );
                bL = cL;
                bR = cR;
            }
            if( firstHalf > n/2 )
            {
                auto cL = CL( ALL, IR(firstHalf-1) );
                auto bL = B( ALL, IR(n-1) ); 
                bL = cL;
            }

            auto ctrlMod( ctrl );
            ctrlMod.jumpstart = true;
            ctrlMod.startCol = 0;
            ctrlMod.recursive = false;
            if( maintainU )
            {
                auto UCopy( U );
                auto UL = U( ALL, indL );
                auto UR = U( ALL, indR );
                auto UCopyL = UCopy( ALL, indL );
                auto UCopyR = UCopy( ALL, indR );
                for( Int jSub=0; jSub<n/2; ++jSub )
                {
                    auto uCopyL = UCopyL( ALL, IR(jSub) );
                    auto uCopyR = UCopyR( ALL, IR(jSub) );
                    auto uL = UL( ALL, IR(2*jSub) );
                    auto uR = UR( ALL, IR(2*jSub+1) );
                    uL = uCopyL;
                    uR = uCopyR;
                }
                if( firstHalf > n/2 )
                {
                    auto uCopyL = UCopyL( ALL, IR(firstHalf-1) );
                    auto uL = U( ALL, IR(n-1) );
                    uL = uCopyL;
                }

                info = LLLWithQ( B, U, QR, t, d, ctrlMod );
            }
            else
            {
                info = LLLWithQ( B, QR, t, d, ctrlMod );
            }
            info.numSwaps += numPrevSwaps;
        }
    }
    return info;
}

} // namespace lll

template<typename Z, typename F>
LLLInfo<Base<F>>
RecursiveLLLWithQ
( Matrix<Z>& B,
  Matrix<F>& QR,
  Matrix<F>& t,
  Matrix<Base<F>>& d,
  const LLLCtrl<Base<F>>& ctrl )
{
    DEBUG_ONLY(CSE cse("RecursiveLLLWithQ"))
    if( ctrl.jumpstart && ctrl.startCol > 0 )
        Output("Warning: Recursive LLL ignores jumpstarts");
    auto ctrlMod( ctrl );
    ctrlMod.jumpstart = false;

    // TODO: Make this runtime-tunable
    Int numShuffles = 1;
    Matrix<Z> U;
    bool maintainU=false;
    return
      lll::RecursiveHelper( B, U, QR, t, d, numShuffles, maintainU, ctrlMod );
}

template<typename Z, typename F>
LLLInfo<Base<F>>
RecursiveLLLWithQ
( Matrix<Z>& B,
  Matrix<Z>& U,
  Matrix<F>& QR,
  Matrix<F>& t,
  Matrix<Base<F>>& d,
  const LLLCtrl<Base<F>>& ctrl )
{
    DEBUG_ONLY(CSE cse("RecursiveLLL"))
    if( ctrl.jumpstart && ctrl.startCol > 0 )
        Output("Warning: Recursive LLL ignores jumpstarts");
    auto ctrlMod( ctrl );
    ctrlMod.jumpstart = false;

    // TODO: Make this runtime-tunable
    Int numShuffles = 1;
    bool maintainU=true;
    return lll::RecursiveHelper
      ( B, U, QR, t, d, numShuffles, maintainU, ctrlMod );
}

template<typename Z, typename F>
LLLInfo<Base<F>>
LLL
( Matrix<Z>& B,
  const LLLCtrl<Base<F>>& ctrl )
{
    DEBUG_ONLY(CSE cse("LLL"))
    if( ctrl.jumpstart && ctrl.startCol > 0 )
        LogicError("Cannot jumpstart LLL from this interface");
    Matrix<F> R;
    return LLL( B, R, ctrl );
}

template<typename Z>
void DeepColSwap( Matrix<Z>& B, Int i, Int k )
{
    const Int m = B.Height();
    auto bi = B( ALL, IR(i) );
    auto bk = B( ALL, IR(k) );
    auto bkCopy( bk );

    Z* BBuf = B.Buffer();
    const Int BLDim = B.LDim();
    for( Int l=k-1; l>=i; --l )
        blas::Copy( m, &BBuf[l*BLDim], 1, &BBuf[(l+1)*BLDim], 1 );

    bi = bkCopy;
}

template<typename Z>
void DeepRowSwap( Matrix<Z>& B, Int i, Int k )
{
    const Int n = B.Width();
    auto bi = B( IR(i), ALL );
    auto bk = B( IR(k), ALL );
    auto bkCopy( bk );

    Z* BBuf = B.Buffer();
    const Int BLDim = B.LDim();
    for( Int l=k-1; l>=i; --l )
        blas::Copy( n, &BBuf[l], BLDim, &BBuf[l+1], BLDim );

    bi = bkCopy;
}

} // namespace El

#endif // ifndef EL_LATTICE_LLL_HPP<|MERGE_RESOLUTION|>--- conflicted
+++ resolved
@@ -1,9 +1,5 @@
 /*
-<<<<<<< HEAD
-   Copyright (c) 2009-2016, Jack Poulson, Ron Estrin
-=======
    Copyright (c) 2009-2016, Jack Poulson, 2016, Ron Estrin
->>>>>>> 721a9760
    All rights reserved.
 
    This file is part of Elemental and is under the BSD 2-Clause License, 
@@ -73,7 +69,7 @@
 static Timer stepTimer, houseStepTimer,
        houseViewTimer, houseReflectTimer,
        applyHouseTimer, roundTimer,
-       formSInvTimer;
+       formSInvTimer, normTimer;
 
 // Return the achieved delta and eta reduction properties
 template<typename F>
